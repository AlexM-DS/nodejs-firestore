// Copyright 2018 Google LLC
//
// Licensed under the Apache License, Version 2.0 (the "License");
// you may not use this file except in compliance with the License.
// You may obtain a copy of the License at
//
//      http://www.apache.org/licenses/LICENSE-2.0
//
// Unless required by applicable law or agreed to in writing, software
// distributed under the License is distributed on an "AS IS" BASIS,
// WITHOUT WARRANTIES OR CONDITIONS OF ANY KIND, either express or implied.
// See the License for the specific language governing permissions and
// limitations under the License.

import {expect} from 'chai';
import * as extend from 'extend';
import {grpc} from 'google-gax';
import {Duplex} from 'stream';
import * as through2 from 'through2';

import * as proto from '../../protos/firestore_v1_proto_api';
<<<<<<< HEAD
import * as v1 from '../../src/v1';
import {Firestore} from '../../src';
=======
import {
  Firestore,
  FirestoreDataConverter,
  QueryDocumentSnapshot,
} from '../../src';
>>>>>>> 04bf4035
import {ClientPool} from '../../src/pool';
import {DocumentData, GapicClient} from '../../src/types';

import api = proto.google.firestore.v1;

const SSL_CREDENTIALS = grpc.credentials.createInsecure();

export const PROJECT_ID = 'test-project';
export const DATABASE_ROOT = `projects/${PROJECT_ID}/databases/(default)`;
export const COLLECTION_ROOT = `${DATABASE_ROOT}/documents/collectionId`;
export const DOCUMENT_NAME = `${COLLECTION_ROOT}/documentId`;

// Allow invalid API usage to test error handling.
// eslint-disable-next-line @typescript-eslint/no-explicit-any
export type InvalidApiUsage = any;

/** Defines the request handlers used by Firestore. */
export type ApiOverride = Partial<GapicClient>;

/**
 * Creates a new Firestore instance for testing. Request handlers can be
 * overridden by providing `apiOverrides`.
 *
 * @param apiOverrides An object with request handlers to override.
 * @param firestoreSettings Firestore Settings to configure the client.
 * @return A Promise that resolves with the new Firestore client.
 */
export function createInstance(
  apiOverrides?: ApiOverride,
  firestoreSettings?: {}
): Promise<Firestore> {
  const initializationOptions = {
    ...{projectId: PROJECT_ID, sslCreds: SSL_CREDENTIALS},
    ...firestoreSettings,
  };

  const firestore = new Firestore();
  firestore.settings(initializationOptions);

  firestore['_clientPool'] = new ClientPool<GapicClient>(
    /* concurrentRequestLimit= */ 1,
    /* maxIdleClients= */ 0,
    () =>
      ({
        ...new v1.FirestoreClient(initializationOptions),
        ...apiOverrides,
      } as any) // eslint-disable-line @typescript-eslint/no-explicit-any
  );

  return Promise.resolve(firestore);
}

/**
 * Verifies that all streams have been properly shutdown at the end of a test
 * run.
 */
export function verifyInstance(firestore: Firestore): Promise<void> {
  // Allow the setTimeout() call in _initializeStream to run before
  // verifying that all operations have finished executing.
  return new Promise<void>(resolve => {
    setTimeout(() => {
      expect(firestore['_clientPool'].opCount).to.equal(0);
      resolve();
    }, 10);
  });
}

function write(
  document: api.IDocument | null,
  mask: api.IDocumentMask | null,
  transforms: api.DocumentTransform.IFieldTransform[] | null,
  precondition: api.IPrecondition | null
): api.ICommitRequest {
  const writes: api.IWrite[] = [];

  if (document) {
    const update = Object.assign({}, document);
    delete update.updateTime;
    delete update.createTime;
    writes.push({update});
    if (mask) {
      writes[0].updateMask = mask;
    }
  }

  if (transforms) {
    writes.push({
      transform: {document: DOCUMENT_NAME, fieldTransforms: transforms},
    });
  }

  if (precondition) {
    writes[0].currentDocument = precondition;
  }

  return {writes};
}

export function updateMask(...fieldPaths: string[]): api.IDocumentMask {
  return fieldPaths.length === 0 ? {} : {fieldPaths};
}

export function set(opts: {
  document?: api.IDocument;
  transforms?: api.DocumentTransform.IFieldTransform[];
  mask?: api.IDocumentMask;
}): api.ICommitRequest {
  return write(
    opts.document || null,
    opts.mask || null,
    opts.transforms || null,
    null
  );
}

export function update(opts: {
  document?: api.IDocument;
  transforms?: api.DocumentTransform.IFieldTransform[];
  mask?: api.IDocumentMask;
  precondition?: api.IPrecondition;
}): api.ICommitRequest {
  const precondition = opts.precondition || {exists: true};
  const mask = opts.mask || updateMask();
  return write(
    opts.document || null,
    mask,
    opts.transforms || null,
    precondition
  );
}

export function create(opts: {
  document?: api.IDocument;
  transforms?: api.DocumentTransform.IFieldTransform[];
  mask?: api.IDocumentMask;
}): api.ICommitRequest {
  return write(
    opts.document || null,
    /* updateMask */ null,
    opts.transforms || null,
    {
      exists: false,
    }
  );
}

function value(value: string | api.IValue): api.IValue {
  if (typeof value === 'string') {
    return {
      stringValue: value,
    };
  } else {
    return value;
  }
}

export function retrieve(id: string): api.IBatchGetDocumentsRequest {
  return {documents: [`${DATABASE_ROOT}/documents/collectionId/${id}`]};
}

export function remove(
  id: string,
  precondition?: api.IPrecondition
): api.ICommitRequest {
  const writes: api.IWrite[] = [
    {delete: `${DATABASE_ROOT}/documents/collectionId/${id}`},
  ];

  if (precondition) {
    writes[0].currentDocument = precondition;
  }

  return {writes};
}

export function found(
  dataOrId: api.IDocument | string
): api.IBatchGetDocumentsResponse {
  return {
    found: typeof dataOrId === 'string' ? document(dataOrId) : dataOrId,
    readTime: {seconds: 5, nanos: 6},
  };
}

export function missing(id: string): api.IBatchGetDocumentsResponse {
  return {
    missing: `${DATABASE_ROOT}/documents/collectionId/${id}`,
    readTime: {seconds: 5, nanos: 6},
  };
}

export function document(
  id: string,
  field?: string,
  value?: string | api.IValue,
  ...fieldOrValues: Array<string | api.IValue>
): api.IDocument {
  const document: api.IDocument = {
    name: `${DATABASE_ROOT}/documents/collectionId/${id}`,
    fields: {},
    createTime: {seconds: 1, nanos: 2},
    updateTime: {seconds: 3, nanos: 4},
  };

  if (field !== undefined) {
    fieldOrValues = [field, value!].concat(fieldOrValues);

    for (let i = 0; i < fieldOrValues.length; i += 2) {
      const field = fieldOrValues[i] as string;
      const value = fieldOrValues[i + 1];

      if (typeof value === 'string') {
        document.fields![field] = {
          stringValue: value,
        };
      } else {
        document.fields![field] = value;
      }
    }
  }

  return document;
}

export function serverTimestamp(
  field: string
): api.DocumentTransform.IFieldTransform {
  return {fieldPath: field, setToServerValue: 'REQUEST_TIME'};
}

export function incrementTransform(
  field: string,
  n: number
): api.DocumentTransform.IFieldTransform {
  return {
    fieldPath: field,
    increment: Number.isInteger(n) ? {integerValue: n} : {doubleValue: n},
  };
}

export function arrayTransform(
  field: string,
  transform: 'appendMissingElements' | 'removeAllFromArray',
  ...values: Array<string | api.IValue>
): api.DocumentTransform.IFieldTransform {
  const fieldTransform: api.DocumentTransform.IFieldTransform = {
    fieldPath: field,
  };

  fieldTransform[transform] = {values: values.map(val => value(val))};

  return fieldTransform;
}

export function writeResult(count: number): api.IWriteResponse {
  const response: api.IWriteResponse = {
    commitTime: {
      nanos: 0,
      seconds: 1,
    },
  };

  if (count > 0) {
    response.writeResults = [];

    for (let i = 1; i <= count; ++i) {
      response.writeResults.push({
        updateTime: {
          nanos: i * 2,
          seconds: i * 2 + 1,
        },
      });
    }
  }

  return response;
}

export function requestEquals(
  actual: object | undefined,
  expected: object
): void {
  expect(actual).to.not.be.undefined;

  // 'extend' removes undefined fields in the request object. The backend
  // ignores these fields, but we need to manually strip them before we compare
  // the expected and the actual request.
  actual = extend(true, {}, actual);
  const proto = Object.assign({database: DATABASE_ROOT}, expected);
  expect(actual).to.deep.eq(proto);
}

export function stream<T>(...elements: Array<T | Error>): Duplex {
  const stream = through2.obj();

  setImmediate(() => {
    for (const el of elements) {
      if (el instanceof Error) {
        stream.destroy(el);
        return;
      }
      stream.push(el);
    }
    stream.push(null);
  });

  return stream;
}

/** Creates a response as formatted by the GAPIC request methods.  */
export function response<T>(result: T): Promise<[T, unknown, unknown]> {
  return Promise.resolve([result, undefined, undefined]);
}

/** Sample user object class used in tests. */
export class Post {
  constructor(readonly title: string, readonly author: string) {}
  toString(): string {
    return this.title + ', by ' + this.author;
  }
}

/** Converts Post objects to and from Firestore in tests. */
export const postConverter = {
  toFirestore(post: Post): DocumentData {
    return {title: post.title, author: post.author};
  },
  fromFirestore(snapshot: QueryDocumentSnapshot): Post {
    const data = snapshot.data();
    return new Post(data.title, data.author);
  },
};<|MERGE_RESOLUTION|>--- conflicted
+++ resolved
@@ -19,16 +19,11 @@
 import * as through2 from 'through2';
 
 import * as proto from '../../protos/firestore_v1_proto_api';
-<<<<<<< HEAD
 import * as v1 from '../../src/v1';
-import {Firestore} from '../../src';
-=======
 import {
   Firestore,
-  FirestoreDataConverter,
   QueryDocumentSnapshot,
 } from '../../src';
->>>>>>> 04bf4035
 import {ClientPool} from '../../src/pool';
 import {DocumentData, GapicClient} from '../../src/types';
 
