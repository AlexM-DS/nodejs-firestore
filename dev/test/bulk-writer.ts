--- conflicted
+++ resolved
@@ -19,18 +19,8 @@
 import {Status} from 'google-gax';
 
 import * as proto from '../protos/firestore_v1_proto_api';
-<<<<<<< HEAD
 import {Firestore, setLogFunction, Timestamp, WriteResult} from '../src';
-=======
-import {
-  DocumentData,
-  Firestore,
-  setLogFunction,
-  Timestamp,
-  WriteResult,
-} from '../src';
 import {setTimeoutHandler} from '../src/backoff';
->>>>>>> 48ca412a
 import {BulkWriter} from '../src/bulk-writer';
 import {Deferred} from '../src/util';
 import {
@@ -62,12 +52,19 @@
   let firestore: Firestore;
   let requestCounter: number;
   let opCount: number;
-  const activeRequestDeferred = new Deferred<void>();
+  let activeRequestDeferred: Deferred<void>;
   let activeRequestCounter = 0;
+  let timeoutHandlerCounter = 0;
 
   beforeEach(() => {
+    activeRequestDeferred = new Deferred<void>();
     requestCounter = 0;
     opCount = 0;
+    timeoutHandlerCounter = 0;
+    setTimeoutHandler(fn => {
+      timeoutHandlerCounter++;
+      fn();
+    });
   });
 
   function incrementOpCount(): void {
@@ -107,13 +104,13 @@
     };
   }
 
-  function successResponse(seconds: number): api.IBatchWriteResponse {
+  function successResponse(updateTimeSeconds: number): api.IBatchWriteResponse {
     return {
       writeResults: [
         {
           updateTime: {
             nanos: 0,
-            seconds,
+            seconds: updateTimeSeconds,
           },
         },
       ],
@@ -121,7 +118,7 @@
     };
   }
 
-  function failResponse(): api.IBatchWriteResponse {
+  function failedResponse(): api.IBatchWriteResponse {
     return {
       writeResults: [
         {
@@ -184,7 +181,11 @@
     });
   }
 
-  afterEach(() => verifyInstance(firestore));
+  afterEach(() => {
+    verifyInstance(firestore);
+    expect(timeoutHandlerCounter).to.equal(0);
+    setTimeoutHandler(setTimeout);
+  });
 
   it('has a set() method', async () => {
     const bulkWriter = await instantiateInstance([
@@ -266,7 +267,7 @@
     const bulkWriter = await instantiateInstance([
       {
         request: createRequest([setOp('doc', 'bar')]),
-        response: failResponse(),
+        response: failedResponse(),
       },
     ]);
 
@@ -344,11 +345,11 @@
     const bulkWriter = await instantiateInstance([
       {
         request: createRequest([setOp('doc', 'bar')]),
-        response: successResponse(0),
+        response: successResponse(1),
       },
       {
         request: createRequest([updateOp('doc', 'bar1')]),
-        response: successResponse(1),
+        response: successResponse(2),
       },
     ]);
 
@@ -367,7 +368,7 @@
     const bulkWriter = await instantiateInstance([
       {
         request: createRequest([setOp('doc1', 'bar'), updateOp('doc2', 'bar')]),
-        response: mergeResponses([successResponse(0), successResponse(1)]),
+        response: mergeResponses([successResponse(1), successResponse(2)]),
       },
     ]);
 
@@ -416,7 +417,7 @@
     const bulkWriter = await instantiateInstance([
       {
         request: createRequest([setOp('doc', 'bar')]),
-        response: successResponse(0),
+        response: successResponse(1),
       },
       {
         request: createRequest([
@@ -459,9 +460,9 @@
           createOp('doc3', 'bar'),
         ]),
         response: mergeResponses([
-          successResponse(0),
           successResponse(1),
           successResponse(2),
+          successResponse(3),
         ]),
       },
       {
@@ -495,7 +496,7 @@
     });
   });
 
-  it('does not send batches if a document containing the same write is in flight', async () => {
+  it('uses timeout for batches that exceed the rate limit', async () => {
     const bulkWriter = await instantiateInstance(
       [
         {
@@ -557,61 +558,46 @@
   });
 
   describe('500/50/5 support', () => {
-    afterEach(() => setTimeoutHandler(setTimeout));
-
-<<<<<<< HEAD
-    // TODO(chenbrian): https://github.com/googleapis/nodejs-firestore/issues/1097
-    it.skip('does not send batches if doing so exceeds the rate limit', done => {
-=======
-    it('does not send batches if doing so exceeds the rate limit', async () => {
->>>>>>> 48ca412a
-      // The test is considered a success if BulkWriter tries to send the second
-      // batch again after a timeout.
-
-      const arrayRange = Array.from(new Array(500), (_, i) => i);
-      const requests1 = arrayRange.map(i => setOp('doc' + i, 'bar'));
-      const responses1 = arrayRange.map(i => successResponse(i));
-      const arrayRange2 = [500, 501, 502, 503, 504];
-      const requests2 = arrayRange2.map(i => setOp('doc' + i, 'bar'));
-      const responses2 = arrayRange2.map(i => successResponse(i));
-
-      const bulkWriter = await instantiateInstance([
-        {
-          request: createRequest(requests1),
-          response: mergeResponses(responses1),
+    // Return success responses for all requests.
+    function instantiateInstance(): Promise<BulkWriter> {
+      const overrides: ApiOverride = {
+        batchWrite: request => {
+          const requestLength = request.writes?.length || 0;
+          const responses = mergeResponses(
+            Array.from(new Array(requestLength), (_, i) => successResponse(i))
+          );
+          return response({
+            writeResults: responses.writeResults,
+            status: responses.status,
+          });
         },
-        {
-          request: createRequest(requests2),
-          response: mergeResponses(responses2),
-        },
-      ]);
-      for (let i = 0; i < 500; i++) {
-        bulkWriter
-          .set(firestore.doc('collectionId/doc' + i), {foo: 'bar'})
-          .then(incrementOpCount);
-      }
-      const flush1 = bulkWriter.flush();
-
-      // Sending this next batch would go over the 500/50/5 capacity, so
-      // check that BulkWriter doesn't send this batch until the first batch
-      // is resolved.
-      let timeoutCalled = false;
-      setTimeoutHandler((_, timeout) => {
-        // Check that BulkWriter has not yet sent the 2nd batch.
-        timeoutCalled = true;
-        expect(requestCounter).to.equal(0);
-        expect(timeout).to.be.greaterThan(0);
+      };
+      return createInstance(overrides).then(firestoreClient => {
+        firestore = firestoreClient;
+        return firestore._bulkWriter();
       });
-      for (let i = 500; i < 505; i++) {
-        bulkWriter
-          .set(firestore.doc('collectionId/doc' + i), {foo: 'bar'})
-          .then(incrementOpCount);
-      }
-      const flush2 = bulkWriter.flush();
-      await flush1;
-      await flush2;
-      expect(timeoutCalled).to.be.true;
-      return bulkWriter.close();
+    }
+
+    it('does not send batches if doing so exceeds the rate limit', done => {
+      instantiateInstance().then(bulkWriter => {
+        let timeoutCalled = false;
+        setTimeoutHandler((_, timeout) => {
+          if (!timeoutCalled) {
+            timeoutCalled = true;
+            expect(timeout).to.be.greaterThan(0);
+            done();
+          }
+        });
+
+        for (let i = 0; i < 600; i++) {
+          bulkWriter.set(firestore.doc('collectionId/doc' + i), {foo: 'bar'});
+        }
+        // The close() promise will never resolve. Since we do not call the
+        // callback function in the overridden handler, subsequent requests
+        // after the timeout will not be made. The close() call is used to
+        // ensure that the final batch is sent.
+        bulkWriter.close();
+      });
     });
   });
 
