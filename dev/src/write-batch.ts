/*!
 * Copyright 2019 Google Inc. All Rights Reserved.
 *
 * Licensed under the Apache License, Version 2.0 (the "License");
 * you may not use this file except in compliance with the License.
 * You may obtain a copy of the License at
 *
 *      http://www.apache.org/licenses/LICENSE-2.0
 *
 * Unless required by applicable law or agreed to in writing, software
 * distributed under the License is distributed on an "AS IS" BASIS,
 * WITHOUT WARRANTIES OR CONDITIONS OF ANY KIND, either express or implied.
 * See the License for the specific language governing permissions and
 * limitations under the License.
 */

import * as firestore from '@google-cloud/firestore';

import {google} from '../protos/firestore_v1_proto_api';
import {
  DocumentMask,
  DocumentSnapshot,
  DocumentTransform,
  Precondition,
} from './document';
import {Firestore} from './index';
import {logger} from './logger';
import {FieldPath, validateFieldPath} from './path';
import {validateDocumentReference} from './reference';
import {Serializer, validateUserInput} from './serializer';
import {Timestamp} from './timestamp';
import {UpdateMap} from './types';
import {
<<<<<<< HEAD
=======
  getRetryCodes,
>>>>>>> 2f417f7b
  isObject,
  isPlainObject,
  requestTag,
  wrapError,
<<<<<<< HEAD
  getRetryCodes,
} from './util';
=======
} from './util';

>>>>>>> 2f417f7b
import {
  customObjectMessage,
  invalidArgumentMessage,
  RequiredArgumentOptions,
  validateMaxNumberOfArguments,
  validateMinNumberOfArguments,
  validateOptional,
} from './validate';

import api = google.firestore.v1;
import {GoogleError, Status} from 'google-gax';

/**
 * A WriteResult wraps the write time set by the Firestore servers on sets(),
 * updates(), and creates().
 *
 * @class
 */
export class WriteResult implements firestore.WriteResult {
  /**
   * @hideconstructor
   *
   * @param _writeTime The time of the corresponding document write.
   */
  constructor(private readonly _writeTime: Timestamp) {}

  /**
   * The write time as set by the Firestore servers.
   *
   * @type {Timestamp}
   * @name WriteResult#writeTime
   * @readonly
   *
   * @example
   * let documentRef = firestore.doc('col/doc');
   *
   * documentRef.set({foo: 'bar'}).then(writeResult => {
   *   console.log(`Document written at: ${writeResult.writeTime.toDate()}`);
   * });
   */
  get writeTime(): Timestamp {
    return this._writeTime;
  }

  /**
   * Returns true if this `WriteResult` is equal to the provided value.
   *
   * @param {*} other The value to compare against.
   * @return true if this `WriteResult` is equal to the provided value.
   */
  isEqual(other: firestore.WriteResult): boolean {
    return (
      this === other ||
      (other instanceof WriteResult &&
        this._writeTime.isEqual(other._writeTime))
    );
  }
}

/**
 * A BatchWriteResult wraps the write time and status returned by Firestore
 * when making BatchWriteRequests.
 *
 * @private
 */
export class BatchWriteResult {
  constructor(
    readonly writeTime: Timestamp | null,
    readonly status: GoogleError
  ) {}
}

/**
 * A lazily-evaluated write that allows us to detect the Project ID before
 * serializing the request.
 * @private
 */
type PendingWriteOp = () => api.IWrite;

/**
 * A Firestore WriteBatch that can be used to atomically commit multiple write
 * operations at once.
 *
 * @class
 */
export class WriteBatch implements firestore.WriteBatch {
  private readonly _firestore: Firestore;
  private readonly _serializer: Serializer;
  private readonly _allowUndefined: boolean;

  /**
   * An array of write operations that are executed as part of the commit. The
   * resulting `api.IWrite` will be sent to the backend.
   * @private
   */
  private readonly _ops: Array<PendingWriteOp> = [];

  private _committed = false;

  /**
   * @hideconstructor
   *
   * @param firestore The Firestore Database client.
   */
  constructor(firestore: Firestore) {
    this._firestore = firestore;
    this._serializer = new Serializer(firestore);
    this._allowUndefined = !!firestore._settings.ignoreUndefinedProperties;
  }

  /**
   * Checks if this write batch has any pending operations.
   *
   * @private
   */
  get isEmpty(): boolean {
    return this._ops.length === 0;
  }

  /**
   * Throws an error if this batch has already been committed.
   *
   * @private
   */
  private verifyNotCommitted(): void {
    if (this._committed) {
      throw new Error('Cannot modify a WriteBatch that has been committed.');
    }
  }

  /**
   * Create a document with the provided object values. This will fail the batch
   * if a document exists at its location.
   *
   * @param {DocumentReference} documentRef A reference to the document to be
   * created.
   * @param {T} data The object to serialize as the document.
   * @returns {WriteBatch} This WriteBatch instance. Used for chaining
   * method calls.
   *
   * @example
   * let writeBatch = firestore.batch();
   * let documentRef = firestore.collection('col').doc();
   *
   * writeBatch.create(documentRef, {foo: 'bar'});
   *
   * writeBatch.commit().then(() => {
   *   console.log('Successfully executed batch.');
   * });
   */
  create<T>(documentRef: firestore.DocumentReference<T>, data: T): WriteBatch {
    const ref = validateDocumentReference('documentRef', documentRef);
    const firestoreData = ref._converter.toFirestore(data);
    validateDocumentData(
      'data',
      firestoreData,
      /* allowDeletes= */ false,
      this._allowUndefined
    );

    this.verifyNotCommitted();

    const transform = DocumentTransform.fromObject(ref, firestoreData);
    transform.validate();

    const precondition = new Precondition({exists: false});

    const op: PendingWriteOp = () => {
      const document = DocumentSnapshot.fromObject(ref, firestoreData);
      const write = document.toWriteProto();
      if (!transform.isEmpty) {
        write.updateTransforms = transform.toProto(this._serializer);
      }
      write.currentDocument = precondition.toProto();
      return write;
    };

    this._ops.push(op);

    return this;
  }

  /**
   * Deletes a document from the database.
   *
   * @param {DocumentReference} documentRef A reference to the document to be
   * deleted.
   * @param {Precondition=} precondition A precondition to enforce for this
   * delete.
   * @param {Timestamp=} precondition.lastUpdateTime If set, enforces that the
   * document was last updated at lastUpdateTime. Fails the batch if the
   * document doesn't exist or was last updated at a different time.
   * @returns {WriteBatch} This WriteBatch instance. Used for chaining
   * method calls.
   *
   * @example
   * let writeBatch = firestore.batch();
   * let documentRef = firestore.doc('col/doc');
   *
   * writeBatch.delete(documentRef);
   *
   * writeBatch.commit().then(() => {
   *   console.log('Successfully executed batch.');
   * });
   */
  delete<T>(
    documentRef: firestore.DocumentReference<T>,
    precondition?: firestore.Precondition
  ): WriteBatch {
    const ref = validateDocumentReference('documentRef', documentRef);
    validateDeletePrecondition('precondition', precondition, {optional: true});

    this.verifyNotCommitted();

    const conditions = new Precondition(precondition);

    const op: PendingWriteOp = () => {
      const write: api.IWrite = {delete: ref.formattedName};
      if (!conditions.isEmpty) {
        write.currentDocument = conditions.toProto();
      }
      return write;
    };

    this._ops.push(op);

    return this;
  }

  set<T>(
    documentRef: firestore.DocumentReference<T>,
    data: Partial<T>,
    options: firestore.SetOptions
  ): WriteBatch;
  set<T>(documentRef: firestore.DocumentReference<T>, data: T): WriteBatch;
  set<T>(
    documentRef: firestore.DocumentReference<T>,
    data: T | Partial<T>,
    options?: firestore.SetOptions
  ): WriteBatch;
  /**
   * Write to the document referred to by the provided
   * [DocumentReference]{@link DocumentReference}. If the document does not
   * exist yet, it will be created. If you pass [SetOptions]{@link SetOptions},
   * the provided data can be merged into the existing document.
   *
   * @param {DocumentReference} documentRef A reference to the document to be
   * set.
   * @param {T|Partial<T>} data The object to serialize as the document.
   * @param {SetOptions=} options An object to configure the set behavior.
   * @param {boolean=} options.merge - If true, set() merges the values
   * specified in its data argument. Fields omitted from this set() call
   * remain untouched.
   * @param {Array.<string|FieldPath>=} options.mergeFields - If provided,
   * set() only replaces the specified field paths. Any field path that is not
   * specified is ignored and remains untouched.
   * @returns {WriteBatch} This WriteBatch instance. Used for chaining
   * method calls.
   *
   * @example
   * let writeBatch = firestore.batch();
   * let documentRef = firestore.doc('col/doc');
   *
   * writeBatch.set(documentRef, {foo: 'bar'});
   *
   * writeBatch.commit().then(() => {
   *   console.log('Successfully executed batch.');
   * });
   */
  set<T>(
    documentRef: firestore.DocumentReference<T>,
    data: T | Partial<T>,
    options?: firestore.SetOptions
  ): WriteBatch {
    validateSetOptions('options', options, {optional: true});
    const mergeLeaves = options && options.merge === true;
    const mergePaths = options && options.mergeFields;
    const ref = validateDocumentReference('documentRef', documentRef);
    let firestoreData: firestore.DocumentData;
    if (mergeLeaves || mergePaths) {
      // Cast to any in order to satisfy the union type constraint on
      // toFirestore().
      // eslint-disable-next-line @typescript-eslint/no-explicit-any
      firestoreData = (ref._converter as any).toFirestore(data, options);
    } else {
      firestoreData = ref._converter.toFirestore(data as T);
    }
    validateDocumentData(
      'data',
      firestoreData,
      /* allowDeletes= */ !!(mergePaths || mergeLeaves),
      this._allowUndefined
    );

    this.verifyNotCommitted();

    let documentMask: DocumentMask;

    if (mergePaths) {
      documentMask = DocumentMask.fromFieldMask(options!.mergeFields!);
      firestoreData = documentMask.applyTo(firestoreData);
    }

    const transform = DocumentTransform.fromObject(documentRef, firestoreData);
    transform.validate();

    const op: PendingWriteOp = () => {
      const document = DocumentSnapshot.fromObject(documentRef, firestoreData);

      if (mergePaths) {
        documentMask!.removeFields(transform.fields);
      } else if (mergeLeaves) {
        documentMask = DocumentMask.fromObject(firestoreData);
      }

      const write = document.toWriteProto();
      if (!transform.isEmpty) {
        write.updateTransforms = transform.toProto(this._serializer);
      }
      if (mergePaths || mergeLeaves) {
        write.updateMask = documentMask!.toProto();
      }
      return write;
    };

    this._ops.push(op);

    return this;
  }

  /**
   * Update fields of the document referred to by the provided
   * [DocumentReference]{@link DocumentReference}. If the document
   * doesn't yet exist, the update fails and the entire batch will be rejected.
   *
   * The update() method accepts either an object with field paths encoded as
   * keys and field values encoded as values, or a variable number of arguments
   * that alternate between field paths and field values. Nested fields can be
   * updated by providing dot-separated field path strings or by providing
   * FieldPath objects.
   *
   * A Precondition restricting this update can be specified as the last
   * argument.
   *
   * @param {DocumentReference} documentRef A reference to the document to be
   * updated.
   * @param {UpdateData|string|FieldPath} dataOrField An object
   * containing the fields and values with which to update the document
   * or the path of the first field to update.
   * @param {
   * ...(Precondition|*|string|FieldPath)} preconditionOrValues -
   * An alternating list of field paths and values to update or a Precondition
   * to restrict this update.
   * @returns {WriteBatch} This WriteBatch instance. Used for chaining
   * method calls.
   *
   * @example
   * let writeBatch = firestore.batch();
   * let documentRef = firestore.doc('col/doc');
   *
   * writeBatch.update(documentRef, {foo: 'bar'});
   *
   * writeBatch.commit().then(() => {
   *   console.log('Successfully executed batch.');
   * });
   */
  update<T = firestore.DocumentData>(
    documentRef: firestore.DocumentReference<T>,
    dataOrField: firestore.UpdateData | string | firestore.FieldPath,
    ...preconditionOrValues: Array<
      | {lastUpdateTime?: firestore.Timestamp}
      | unknown
      | string
      | firestore.FieldPath
    >
  ): WriteBatch {
    // eslint-disable-next-line prefer-rest-params
    validateMinNumberOfArguments('WriteBatch.update', arguments, 2);
    validateDocumentReference('documentRef', documentRef);

    this.verifyNotCommitted();

    const updateMap = new Map<FieldPath, unknown>();
    let precondition = new Precondition({exists: true});

    const argumentError =
      'Update() requires either a single JavaScript ' +
      'object or an alternating list of field/value pairs that can be ' +
      'followed by an optional precondition.';

    const usesVarargs =
      typeof dataOrField === 'string' || dataOrField instanceof FieldPath;

    if (usesVarargs) {
      const argumentOffset = 1; // Respect 'documentRef' in the error message
      const fieldOrValues = [dataOrField, ...preconditionOrValues];
      try {
        for (let i = 0; i < fieldOrValues.length; i += 2) {
          if (i === fieldOrValues.length - 1) {
            const maybePrecondition = fieldOrValues[i];
            validateUpdatePrecondition(i + argumentOffset, maybePrecondition);
            precondition = new Precondition(maybePrecondition);
          } else {
            const maybeFieldPath = fieldOrValues[i];
            validateFieldPath(i + argumentOffset, maybeFieldPath);
            // Unlike the `validateMinNumberOfArguments` invocation above, this
            // validation can be triggered both from `WriteBatch.update()` and
            // `DocumentReference.update()`. Hence, we don't use the fully
            // qualified API name in the error message.
            validateMinNumberOfArguments('update', fieldOrValues, i + 1);

            const fieldPath = FieldPath.fromArgument(maybeFieldPath);
            validateFieldValue(
              i + argumentOffset,
              fieldOrValues[i + 1],
              this._allowUndefined,
              fieldPath
            );
            updateMap.set(fieldPath, fieldOrValues[i + 1]);
          }
        }
      } catch (err) {
        logger('WriteBatch.update', null, 'Varargs validation failed:', err);
        // We catch the validation error here and re-throw to provide a better
        // error message.
        throw new Error(`${argumentError} ${err.message}`);
      }
    } else {
      try {
        validateUpdateMap('dataOrField', dataOrField, this._allowUndefined);
        // eslint-disable-next-line prefer-rest-params
        validateMaxNumberOfArguments('update', arguments, 3);

        const data = dataOrField as firestore.UpdateData;
        Object.keys(data).forEach(key => {
          validateFieldPath(key, key);
          updateMap.set(FieldPath.fromArgument(key), data[key]);
        });

        if (preconditionOrValues.length > 0) {
          validateUpdatePrecondition(
            'preconditionOrValues',
            preconditionOrValues[0]
          );
          precondition = new Precondition(
            preconditionOrValues[0] as {
              lastUpdateTime?: Timestamp;
            }
          );
        }
      } catch (err) {
        logger(
          'WriteBatch.update',
          null,
          'Non-varargs validation failed:',
          err
        );
        // We catch the validation error here and prefix the error with a custom
        // message to describe the usage of update() better.
        throw new Error(`${argumentError} ${err.message}`);
      }
    }

    validateNoConflictingFields('dataOrField', updateMap);

    const transform = DocumentTransform.fromUpdateMap(documentRef, updateMap);
    transform.validate();

    const documentMask = DocumentMask.fromUpdateMap(updateMap);

    const op: PendingWriteOp = () => {
      const document = DocumentSnapshot.fromUpdateMap(documentRef, updateMap);
      const write = document.toWriteProto();
      write.updateMask = documentMask.toProto();
      if (!transform.isEmpty) {
        write.updateTransforms = transform.toProto(this._serializer);
      }
      write.currentDocument = precondition.toProto();
      return write;
    };

    this._ops.push(op);

    return this;
  }

  /**
   * Atomically commits all pending operations to the database and verifies all
   * preconditions. Fails the entire write if any precondition is not met.
   *
   * @returns {Promise.<Array.<WriteResult>>} A Promise that resolves
   * when this batch completes.
   *
   * @example
   * let writeBatch = firestore.batch();
   * let documentRef = firestore.doc('col/doc');
   *
   * writeBatch.set(documentRef, {foo: 'bar'});
   *
   * writeBatch.commit().then(() => {
   *   console.log('Successfully executed batch.');
   * });
   */
  commit(): Promise<WriteResult[]> {
    // Capture the error stack to preserve stack tracing across async calls.
    const stack = Error().stack!;

    return this._commit().catch(err => {
      throw wrapError(err, stack);
    });
  }

  /**
   * Commits all pending operations to the database and verifies all
   * preconditions.
   *
   * The writes in the batch are not applied atomically and can be applied out
   * of order.
   *
   * @private
   */
  async bulkCommit(): Promise<BatchWriteResult[]> {
    this._committed = true;
    const tag = requestTag();
    await this._firestore.initializeIfNeeded(tag);

    const database = this._firestore.formattedName;
    const request: api.IBatchWriteRequest = {
      database,
      writes: this._ops.map(op => op()),
    };

    const retryCodes = [Status.ABORTED, ...getRetryCodes('commit')];

    const response = await this._firestore.request<
      api.IBatchWriteRequest,
      api.BatchWriteResponse
    >('batchWrite', request, tag, retryCodes);

    return (response.writeResults || []).map((result, i) => {
      const status = response.status[i];
      const error = new GoogleError(status.message || undefined);
      error.code = status.code as Status;

      // Since delete operations currently do not have write times, use a
      // sentinel Timestamp value.
      // TODO(b/158502664): Use actual delete timestamp.
      const DELETE_TIMESTAMP_SENTINEL = Timestamp.fromMillis(0);
      const updateTime =
        error.code === Status.OK
          ? Timestamp.fromProto(result.updateTime || DELETE_TIMESTAMP_SENTINEL)
          : null;
      return new BatchWriteResult(updateTime, error);
    });
  }

  /**
   * Commit method that takes an optional transaction ID.
   *
   * @private
   * @param commitOptions Options to use for this commit.
   * @param commitOptions.transactionId The transaction ID of this commit.
   * @param commitOptions.requestTag A unique client-assigned identifier for
   * this request.
   * @returns  A Promise that resolves when this batch completes.
   */
  async _commit(commitOptions?: {
    transactionId?: Uint8Array;
    requestTag?: string;
  }): Promise<WriteResult[]> {
    // Note: We don't call `verifyNotCommitted()` to allow for retries.
    this._committed = true;

    const tag = (commitOptions && commitOptions.requestTag) || requestTag();
    await this._firestore.initializeIfNeeded(tag);

    const database = this._firestore.formattedName;
    const explicitTransaction = commitOptions && commitOptions.transactionId;

    const request: api.ICommitRequest = {
      database,
      writes: this._ops.map(op => op()),
    };
    if (commitOptions?.transactionId) {
      request.transaction = commitOptions.transactionId;
    }

    logger(
      'WriteBatch.commit',
      tag,
      'Sending %d writes',
      request.writes!.length
    );

    let retryCodes: number[] | undefined;

    if (explicitTransaction) {
      request.transaction = explicitTransaction;
    } else {
      // Commits outside of transaction should also be retried when they fail
      // with status code ABORTED.
      retryCodes = [Status.ABORTED, ...getRetryCodes('commit')];
    }

    const response = await this._firestore.request<
      api.ICommitRequest,
      api.CommitResponse
    >('commit', request, tag, retryCodes);

    return (response.writeResults || []).map(
      writeResult =>
        new WriteResult(
          Timestamp.fromProto(writeResult.updateTime || response.commitTime!)
        )
    );
  }

  /**
   * Resets the WriteBatch and dequeues all pending operations.
   * @private
   */
  _reset(): void {
    this._ops.splice(0);
    this._committed = false;
  }
}

/**
 * Validates the use of 'value' as a Precondition and enforces that 'exists'
 * and 'lastUpdateTime' use valid types.
 *
 * @private
 * @param arg The argument name or argument index (for varargs methods).
 * @param value The object to validate
 * @param allowExists Whether to allow the 'exists' preconditions.
 */
function validatePrecondition(
  arg: string | number,
  value: unknown,
  allowExists: boolean
): void {
  if (typeof value !== 'object' || value === null) {
    throw new Error('Input is not an object.');
  }

  const precondition = value as {[k: string]: unknown};

  let conditions = 0;

  if (precondition.exists !== undefined) {
    ++conditions;
    if (!allowExists) {
      throw new Error(
        `${invalidArgumentMessage(
          arg,
          'precondition'
        )} "exists" is not an allowed precondition.`
      );
    }
    if (typeof precondition.exists !== 'boolean') {
      throw new Error(
        `${invalidArgumentMessage(
          arg,
          'precondition'
        )} "exists" is not a boolean.'`
      );
    }
  }

  if (precondition.lastUpdateTime !== undefined) {
    ++conditions;
    if (!(precondition.lastUpdateTime instanceof Timestamp)) {
      throw new Error(
        `${invalidArgumentMessage(
          arg,
          'precondition'
        )} "lastUpdateTime" is not a Firestore Timestamp.`
      );
    }
  }

  if (conditions > 1) {
    throw new Error(
      `${invalidArgumentMessage(
        arg,
        'precondition'
      )} Input specifies more than one precondition.`
    );
  }
}

/**
 * Validates the use of 'value' as an update Precondition.
 *
 * @private
 * @param arg The argument name or argument index (for varargs methods).
 * @param value The object to validate.
 * @param options Optional validation options specifying whether the value can
 * be omitted.
 */
function validateUpdatePrecondition(
  arg: string | number,
  value: unknown,
  options?: RequiredArgumentOptions
): asserts value is {lastUpdateTime?: Timestamp} {
  if (!validateOptional(value, options)) {
    validatePrecondition(arg, value, /* allowExists= */ false);
  }
}

/**
 * Validates the use of 'value' as a delete Precondition.
 *
 * @private
 * @param arg The argument name or argument index (for varargs methods).
 * @param value The object to validate.
 * @param options Optional validation options specifying whether the value can
 * be omitted.
 */
function validateDeletePrecondition(
  arg: string | number,
  value: unknown,
  options?: RequiredArgumentOptions
): void {
  if (!validateOptional(value, options)) {
    validatePrecondition(arg, value, /* allowExists= */ true);
  }
}

/**
 * Validates the use of 'value' as SetOptions and enforces that 'merge' is a
 * boolean.
 *
 * @private
 * @param arg The argument name or argument index (for varargs methods).
 * @param value The object to validate.
 * @param options Optional validation options specifying whether the value can
 * be omitted.
 * @throws if the input is not a valid SetOptions object.
 */
export function validateSetOptions(
  arg: string | number,
  value: unknown,
  options?: RequiredArgumentOptions
): void {
  if (!validateOptional(value, options)) {
    if (!isObject(value)) {
      throw new Error(
        `${invalidArgumentMessage(
          arg,
          'set() options argument'
        )} Input is not an object.`
      );
    }

    const setOptions = value as {[k: string]: unknown};

    if ('merge' in setOptions && typeof setOptions.merge !== 'boolean') {
      throw new Error(
        `${invalidArgumentMessage(
          arg,
          'set() options argument'
        )} "merge" is not a boolean.`
      );
    }

    if ('mergeFields' in setOptions) {
      if (!Array.isArray(setOptions.mergeFields)) {
        throw new Error(
          `${invalidArgumentMessage(
            arg,
            'set() options argument'
          )} "mergeFields" is not an array.`
        );
      }

      for (let i = 0; i < setOptions.mergeFields.length; ++i) {
        try {
          validateFieldPath(i, setOptions.mergeFields[i]);
        } catch (err) {
          throw new Error(
            `${invalidArgumentMessage(
              arg,
              'set() options argument'
            )} "mergeFields" is not valid: ${err.message}`
          );
        }
      }
    }

    if ('merge' in setOptions && 'mergeFields' in setOptions) {
      throw new Error(
        `${invalidArgumentMessage(
          arg,
          'set() options argument'
        )} You cannot specify both "merge" and "mergeFields".`
      );
    }
  }
}

/**
 * Validates a JavaScript object for usage as a Firestore document.
 *
 * @private
 * @param arg The argument name or argument index (for varargs methods).
 * @param obj JavaScript object to validate.
 * @param allowDeletes Whether to allow FieldValue.delete() sentinels.
 * @param allowUndefined Whether to allow nested properties that are `undefined`.
 * @throws when the object is invalid.
 */
export function validateDocumentData(
  arg: string | number,
  obj: unknown,
  allowDeletes: boolean,
  allowUndefined: boolean
): void {
  if (!isPlainObject(obj)) {
    throw new Error(customObjectMessage(arg, obj));
  }

  validateUserInput(arg, obj, 'Firestore document', {
    allowDeletes: allowDeletes ? 'all' : 'none',
    allowTransforms: true,
    allowUndefined,
  });
}

/**
 * Validates that a value can be used as field value during an update.
 *
 * @private
 * @param arg The argument name or argument index (for varargs methods).
 * @param val The value to verify.
 * @param allowUndefined Whether to allow nested properties that are `undefined`.
 * @param path The path to show in the error message.
 */
export function validateFieldValue(
  arg: string | number,
  val: unknown,
  allowUndefined: boolean,
  path?: FieldPath
): void {
  validateUserInput(
    arg,
    val,
    'Firestore value',
    {allowDeletes: 'root', allowTransforms: true, allowUndefined},
    path
  );
}

/**
 * Validates that the update data does not contain any ambiguous field
 * definitions (such as 'a.b' and 'a').
 *
 * @private
 * @param arg The argument name or argument index (for varargs methods).
 * @param data An update map with field/value pairs.
 */
function validateNoConflictingFields(
  arg: string | number,
  data: UpdateMap
): void {
  const fields: FieldPath[] = [];
  data.forEach((value, key) => {
    fields.push(key);
  });

  fields.sort((left, right) => left.compareTo(right));

  for (let i = 1; i < fields.length; ++i) {
    if (fields[i - 1].isPrefixOf(fields[i])) {
      throw new Error(
        `${invalidArgumentMessage(arg, 'update map')} Field "${
          fields[i - 1]
        }" was specified multiple times.`
      );
    }
  }
}

/**
 * Validates that a JavaScript object is a map of field paths to field values.
 *
 * @private
 * @param arg The argument name or argument index (for varargs methods).
 * @param obj JavaScript object to validate.
 * @param allowUndefined Whether to allow nested properties that are `undefined`.
 * @throws when the object is invalid.
 */
function validateUpdateMap(
  arg: string | number,
  obj: unknown,
  allowUndefined: boolean
): void {
  if (!isPlainObject(obj)) {
    throw new Error(customObjectMessage(arg, obj));
  }

  let isEmpty = true;
  if (obj) {
    for (const prop of Object.keys(obj)) {
      isEmpty = false;
      validateFieldValue(arg, obj[prop], allowUndefined, new FieldPath(prop));
    }
  }

  if (isEmpty) {
    throw new Error('At least one field must be updated.');
  }
}<|MERGE_RESOLUTION|>--- conflicted
+++ resolved
@@ -31,21 +31,12 @@
 import {Timestamp} from './timestamp';
 import {UpdateMap} from './types';
 import {
-<<<<<<< HEAD
-=======
   getRetryCodes,
->>>>>>> 2f417f7b
   isObject,
   isPlainObject,
   requestTag,
   wrapError,
-<<<<<<< HEAD
-  getRetryCodes,
 } from './util';
-=======
-} from './util';
-
->>>>>>> 2f417f7b
 import {
   customObjectMessage,
   invalidArgumentMessage,
