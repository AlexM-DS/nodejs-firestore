--- conflicted
+++ resolved
@@ -154,13 +154,8 @@
   toFirestore(modelObject: DocumentData): DocumentData {
     return modelObject;
   },
-<<<<<<< HEAD
-  fromFirestore(data: DocumentData): DocumentData {
-    return data;
-=======
   fromFirestore(snapshot: QueryDocumentSnapshot): DocumentData {
     return snapshot.data()!;
->>>>>>> c1194847
   },
 };
 
