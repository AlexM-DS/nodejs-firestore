/*!
 * Copyright 2017 Google Inc. All Rights Reserved.
 *
 * Licensed under the Apache License, Version 2.0 (the "License");
 * you may not use this file except in compliance with the License.
 * You may obtain a copy of the License at
 *
 *      http://www.apache.org/licenses/LICENSE-2.0
 *
 * Unless required by applicable law or agreed to in writing, software
 * distributed under the License is distributed on an "AS IS" BASIS,
 * WITHOUT WARRANTIES OR CONDITIONS OF ANY KIND, either express or implied.
 * See the License for the specific language governing permissions and
 * limitations under the License.
 */

import * as firestore from '@google-cloud/firestore';

import {CallOptions} from 'google-gax';
import {Duplex, PassThrough, Transform} from 'stream';

import {URL} from 'url';

import {google} from '../protos/firestore_v1_proto_api';
import {ExponentialBackoff, ExponentialBackoffSetting} from './backoff';
import {BulkWriter} from './bulk-writer';
import {BundleBuilder} from './bundle';
import {fieldsFromJson, timestampFromJson} from './convert';
import {
  DocumentSnapshot,
  DocumentSnapshotBuilder,
  QueryDocumentSnapshot,
} from './document';
import {logger, setLibVersion} from './logger';
import {
  DEFAULT_DATABASE_ID,
  FieldPath,
  QualifiedResourcePath,
  ResourcePath,
  validateResourcePath,
} from './path';
import {ClientPool} from './pool';
import {CollectionReference} from './reference';
import {DocumentReference} from './reference';
import {Serializer} from './serializer';
import {Timestamp} from './timestamp';
import {parseGetAllArguments, Transaction} from './transaction';
import {
  ApiMapValue,
  FirestoreStreamingMethod,
  FirestoreUnaryMethod,
  GapicClient,
  UnaryMethod,
} from './types';
import {
  autoId,
  Deferred,
  getRetryParams,
  isPermanentRpcError,
  requestTag,
  wrapError,
} from './util';
import {
  validateBoolean,
  validateFunction,
  validateHost,
  validateInteger,
  validateMinNumberOfArguments,
  validateObject,
  validateString,
  validateTimestamp,
} from './validate';
import {WriteBatch} from './write-batch';

import {interfaces} from './v1/firestore_client_config.json';
const serviceConfig = interfaces['google.firestore.v1.Firestore'];

import api = google.firestore.v1;
import {CollectionGroup} from './collection-group';
import {
  RECURSIVE_DELETE_MAX_PENDING_OPS,
  RECURSIVE_DELETE_MIN_PENDING_OPS,
  RecursiveDelete,
} from './recursive-delete';

export {
  CollectionReference,
  DocumentReference,
  QuerySnapshot,
  Query,
} from './reference';
export {BulkWriter} from './bulk-writer';
export {DocumentSnapshot, QueryDocumentSnapshot} from './document';
export {FieldValue} from './field-value';
export {WriteBatch, WriteResult} from './write-batch';
export {Transaction} from './transaction';
export {Timestamp} from './timestamp';
export {DocumentChange} from './document-change';
export {FieldPath} from './path';
export {GeoPoint} from './geo-point';
export {CollectionGroup};
export {QueryPartition} from './query-partition';
export {setLogFunction} from './logger';

const libVersion = require('../../package.json').version;
setLibVersion(libVersion);

/*!
 * DO NOT REMOVE THE FOLLOWING NAMESPACE DEFINITIONS
 */
/**
 * @namespace google.protobuf
 */
/**
 * @namespace google.rpc
 */
/**
 * @namespace google.longrunning
 */
/**
 * @namespace google.firestore.v1
 */
/**
 * @namespace google.firestore.v1beta1
 */
/**
 * @namespace google.firestore.admin.v1
 */

/*!
 * HTTP header for the resource prefix to improve routing and project isolation
 * by the backend.
 */
const CLOUD_RESOURCE_HEADER = 'google-cloud-resource-prefix';

/*!
 * The maximum number of times to retry idempotent requests.
 */
export const MAX_REQUEST_RETRIES = 5;

/*!
 * The maximum number of times to attempt a transaction before failing.
 */
export const DEFAULT_MAX_TRANSACTION_ATTEMPTS = 5;

/*!
 * The default number of idle GRPC channel to keep.
 */
const DEFAULT_MAX_IDLE_CHANNELS = 1;

/*!
 * The maximum number of concurrent requests supported by a single GRPC channel,
 * as enforced by Google's Frontend. If the SDK issues more than 100 concurrent
 * operations, we need to use more than one GAPIC client since these clients
 * multiplex all requests over a single channel.
 */
const MAX_CONCURRENT_REQUESTS_PER_CLIENT = 100;

/**
 * Document data (e.g. for use with
 * [set()]{@link DocumentReference#set}) consisting of fields mapped
 * to values.
 *
 * @typedef {Object.<string, *>} DocumentData
 */

/**
 * Converter used by [withConverter()]{@link Query#withConverter} to transform
 * user objects of type T into Firestore data.
 *
 * Using the converter allows you to specify generic type arguments when storing
 * and retrieving objects from Firestore.
 *
 * @example
 * class Post {
 *   constructor(readonly title: string, readonly author: string) {}
 *
 *   toString(): string {
 *     return this.title + ', by ' + this.author;
 *   }
 * }
 *
 * const postConverter = {
 *   toFirestore(post: Post): FirebaseFirestore.DocumentData {
 *     return {title: post.title, author: post.author};
 *   },
 *   fromFirestore(
 *     data: FirebaseFirestore.QueryDocumentSnapshot
 *   ): Post {
 *     const data = snapshot.data();
 *     return new Post(data.title, data.author);
 *   }
 * };
 *
 * const postSnap = await Firestore()
 *   .collection('posts')
 *   .withConverter(postConverter)
 *   .doc().get();
 * const post = postSnap.data();
 * if (post !== undefined) {
 *   post.title; // string
 *   post.toString(); // Should be defined
 *   post.someNonExistentProperty; // TS error
 * }
 *
 * @property {Function} toFirestore Called by the Firestore SDK to convert a
 * custom model object of type T into a plain Javascript object (suitable for
 * writing directly to the Firestore database).
 * @property {Function} fromFirestore Called by the Firestore SDK to convert
 * Firestore data into an object of type T.
 * @typedef {Object} FirestoreDataConverter
 */

/**
 * Update data (for use with [update]{@link DocumentReference#update})
 * that contains paths mapped to values. Fields that contain dots
 * reference nested fields within the document.
 *
 * You can update a top-level field in your document by using the field name
 * as a key (e.g. `foo`). The provided value completely replaces the contents
 * for this field.
 *
 * You can also update a nested field directly by using its field path as a key
 * (e.g. `foo.bar`). This nested field update replaces the contents at `bar`
 * but does not modify other data under `foo`.
 *
 * @example
 * const documentRef = firestore.doc('coll/doc');
 * documentRef.set({a1: {a2: 'val'}, b1: {b2: 'val'}, c1: {c2: 'val'}});
 * documentRef.update({
 *  b1: {b3: 'val'},
 *  'c1.c3': 'val',
 * });
 * // Value is {a1: {a2: 'val'}, b1: {b3: 'val'}, c1: {c2: 'val', c3: 'val'}}
 *
 * @typedef {Object.<string, *>} UpdateData
 */

/**
 * An options object that configures conditional behavior of
 * [update()]{@link DocumentReference#update} and
 * [delete()]{@link DocumentReference#delete} calls in
 * [DocumentReference]{@link DocumentReference},
 * [WriteBatch]{@link WriteBatch}, [BulkWriter]{@link BulkWriter}, and
 * [Transaction]{@link Transaction}. Using Preconditions, these calls
 * can be restricted to only apply to documents that match the specified
 * conditions.
 *
 * @example
 * const documentRef = firestore.doc('coll/doc');
 *
 * documentRef.get().then(snapshot => {
 *   const updateTime = snapshot.updateTime;
 *
 *   console.log(`Deleting document at update time: ${updateTime.toDate()}`);
 *   return documentRef.delete({ lastUpdateTime: updateTime });
 * });
 *
 * @property {Timestamp} lastUpdateTime The update time to enforce. If set,
 *  enforces that the document was last updated at lastUpdateTime. Fails the
 *  operation if the document was last updated at a different time.
 * @property {boolean} exists If set, enforces that the target document must
 * or must not exist.
 * @typedef {Object} Precondition
 */

/**
 * An options object that configures the behavior of
 * [set()]{@link DocumentReference#set} calls in
 * [DocumentReference]{@link DocumentReference},
 * [WriteBatch]{@link WriteBatch}, and
 * [Transaction]{@link Transaction}. These calls can be
 * configured to perform granular merges instead of overwriting the target
 * documents in their entirety by providing a SetOptions object with
 * { merge : true }.
 *
 * @property {boolean} merge Changes the behavior of a set() call to only
 * replace the values specified in its data argument. Fields omitted from the
 * set() call remain untouched.
 * @property {Array<(string|FieldPath)>} mergeFields Changes the behavior of
 * set() calls to only replace the specified field paths. Any field path that is
 * not specified is ignored and remains untouched.
 * It is an error to pass a SetOptions object to a set() call that is missing a
 * value for any of the fields specified here.
 * @typedef {Object} SetOptions
 */

/**
 * An options object that can be used to configure the behavior of
 * [getAll()]{@link Firestore#getAll} calls. By providing a `fieldMask`, these
 * calls can be configured to only return a subset of fields.
 *
 * @property {Array<(string|FieldPath)>} fieldMask Specifies the set of fields
 * to return and reduces the amount of data transmitted by the backend.
 * Adding a field mask does not filter results. Documents do not need to
 * contain values for all the fields in the mask to be part of the result set.
 * @typedef {Object} ReadOptions
 */

/**
 * An options object to configure throttling on BulkWriter.
 *
 * Whether to disable or configure throttling. By default, throttling is
 * enabled. `throttling` can be set to either a boolean or a config object.
 * Setting it to `true` will use default values. You can override the defaults
 * by setting it to `false` to disable throttling, or by setting the config
 * values to enable throttling with the provided values.
 *
 * @property {boolean|Object} throttling Whether to disable or enable
 * throttling. Throttling is enabled by default, if the field is set to `true`
 * or if any custom throttling options are provided. `{ initialOpsPerSecond:
 * number }` sets the initial maximum number of operations per second allowed by
 * the throttler. If `initialOpsPerSecond` is not set, the default is 500
 * operations per second. `{ maxOpsPerSecond: number }` sets the maximum number
 * of operations per second allowed by the throttler. If `maxOpsPerSecond` is
 * not set, no maximum is enforced.
 * @typedef {Object} BulkWriterOptions
 */

/**
 * An error thrown when a BulkWriter operation fails.
 *
 * The error used by {@link BulkWriter~shouldRetryCallback} set in
 * {@link BulkWriter#onWriteError}.
 *
 * @property {GrpcStatus} code The status code of the error.
 * @property {string} message The error message of the error.
 * @property {DocumentReference} documentRef The document reference the operation was
 * performed on.
 * @property {'create' | 'set' | 'update' | 'delete'} operationType The type
 * of operation performed.
 * @property {number} failedAttempts How many times this operation has been
 * attempted unsuccessfully.
 * @typedef {Error} BulkWriterError
 */

/**
 * Status codes returned by GRPC operations.
 *
 * @see https://github.com/grpc/grpc/blob/master/doc/statuscodes.md
 *
 * @enum {number}
 * @typedef {Object} GrpcStatus
 */

/**
 * The Firestore client represents a Firestore Database and is the entry point
 * for all Firestore operations.
 *
 * @see [Firestore Documentation]{@link https://firebase.google.com/docs/firestore/}
 *
 * @class
 *
 * @example <caption>Install the client library with <a
 * href="https://www.npmjs.com/">npm</a>:</caption> npm install --save
 * @google-cloud/firestore
 *
 * @example <caption>Import the client library</caption>
 * var Firestore = require('@google-cloud/firestore');
 *
 * @example <caption>Create a client that uses <a
 * href="https://cloud.google.com/docs/authentication/production#providing_credentials_to_your_application">Application
 * Default Credentials (ADC)</a>:</caption> var firestore = new Firestore();
 *
 * @example <caption>Create a client with <a
 * href="https://cloud.google.com/docs/authentication/production#obtaining_and_providing_service_account_credentials_manually">explicit
 * credentials</a>:</caption> var firestore = new Firestore({ projectId:
 * 'your-project-id', keyFilename: '/path/to/keyfile.json'
 * });
 *
 * @example <caption>include:samples/quickstart.js</caption>
 * region_tag:firestore_quickstart
 * Full quickstart example:
 */
export class Firestore implements firestore.Firestore {
  /**
   * A client pool to distribute requests over multiple GAPIC clients in order
   * to work around a connection limit of 100 concurrent requests per client.
   * @private
   */
  private _clientPool: ClientPool<GapicClient>;

  /**
   * The configuration options for the GAPIC client.
   * @private
   */
  _settings: firestore.Settings = {};

  /**
   * Settings for the exponential backoff used by the streaming endpoints.
   * @private
   */
  private _backoffSettings: ExponentialBackoffSetting;

  /**
   * Whether the initialization settings can still be changed by invoking
   * `settings()`.
   * @private
   */
  private _settingsFrozen = false;

  /**
   * The serializer to use for the Protobuf transformation.
   * @private
   */
  _serializer: Serializer | null = null;

  /**
   * The project ID for this client.
   *
   * The project ID is auto-detected during the first request unless a project
   * ID is passed to the constructor (or provided via `.settings()`).
   * @private
   */
  private _projectId: string | undefined = undefined;

  /**
   * Count of listeners that have been registered on the client.
   *
   * The client can only be terminated when there are no pending writes or
   * registered listeners.
   * @private
   */
  private registeredListenersCount = 0;

  /**
   * A lazy-loaded BulkWriter instance to be used with recursiveDelete() if no
   * BulkWriter instance is provided.
   *
   * @private
   */
  private _bulkWriter: BulkWriter | undefined;

  /**
   * Lazy-load the Firestore's default BulkWriter.
   *
   * @private
   */
  private getBulkWriter(): BulkWriter {
    if (!this._bulkWriter) {
      this._bulkWriter = this.bulkWriter();
    }
    return this._bulkWriter;
  }

  /**
   * Number of pending operations on the client.
   *
   * The client can only be terminated when there are no pending writes or
   * registered listeners.
   * @private
   */
  private bulkWritersCount = 0;

  /**
   * @param {Object=} settings [Configuration object](#/docs).
   * @param {string=} settings.projectId The project ID from the Google
   * Developer's Console, e.g. 'grape-spaceship-123'. We will also check the
   * environment variable GCLOUD_PROJECT for your project ID.  Can be omitted in
   * environments that support
   * {@link https://cloud.google.com/docs/authentication Application Default
   * Credentials}
   * @param {string=} settings.keyFilename Local file containing the Service
   * Account credentials as downloaded from the Google Developers Console. Can
   * be omitted in environments that support
   * {@link https://cloud.google.com/docs/authentication Application Default
   * Credentials}. To configure Firestore with custom credentials, use
   * `settings.credentials` and provide the `client_email` and `private_key` of
   * your service account.
   * @param {{client_email:string=, private_key:string=}=} settings.credentials
   * The `client_email` and `private_key` properties of the service account
   * to use with your Firestore project. Can be omitted in environments that
   * support {@link https://cloud.google.com/docs/authentication Application
   * Default Credentials}. If your credentials are stored in a JSON file, you
   * can specify a `keyFilename` instead.
   * @param {string=} settings.host The host to connect to.
   * @param {boolean=} settings.ssl Whether to use SSL when connecting.
   * @param {number=} settings.maxIdleChannels The maximum number of idle GRPC
   * channels to keep. A smaller number of idle channels reduces memory usage
   * but increases request latency for clients with fluctuating request rates.
   * If set to 0, shuts down all GRPC channels when the client becomes idle.
   * Defaults to 1.
   * @param {boolean=} settings.ignoreUndefinedProperties Whether to skip nested
   * properties that are set to `undefined` during object serialization. If set
   * to `true`, these properties are skipped and not written to Firestore. If
   * set `false` or omitted, the SDK throws an exception when it encounters
   * properties of type `undefined`.
   */
  constructor(settings?: firestore.Settings) {
    const libraryHeader = {
      libName: 'gccl',
      libVersion,
    };

    if (settings && settings.firebaseVersion) {
      libraryHeader.libVersion += ' fire/' + settings.firebaseVersion;
    }

    this.validateAndApplySettings({...settings, ...libraryHeader});

    const retryConfig = serviceConfig.retry_params.default;
    this._backoffSettings = {
      initialDelayMs: retryConfig.initial_retry_delay_millis,
      maxDelayMs: retryConfig.max_retry_delay_millis,
      backoffFactor: retryConfig.retry_delay_multiplier,
    };

    const maxIdleChannels =
      this._settings.maxIdleChannels === undefined
        ? DEFAULT_MAX_IDLE_CHANNELS
        : this._settings.maxIdleChannels;
    this._clientPool = new ClientPool<GapicClient>(
      MAX_CONCURRENT_REQUESTS_PER_CLIENT,
      maxIdleChannels,
      /* clientFactory= */ () => {
        let client: GapicClient;

        if (this._settings.ssl === false) {
          const grpcModule = this._settings.grpc ?? require('google-gax').grpc;
          const sslCreds = grpcModule.credentials.createInsecure();

          client = new module.exports.v1({
            sslCreds,
            ...this._settings,
          });
        } else {
          client = new module.exports.v1(this._settings);
        }

        logger('Firestore', null, 'Initialized Firestore GAPIC Client');
        return client;
      },
      /* clientDestructor= */ client => client.close()
    );

    logger('Firestore', null, 'Initialized Firestore');
  }

  /**
   * Specifies custom settings to be used to configure the `Firestore`
   * instance. Can only be invoked once and before any other Firestore method.
   *
   * If settings are provided via both `settings()` and the `Firestore`
   * constructor, both settings objects are merged and any settings provided via
   * `settings()` take precedence.
   *
   * @param {object} settings The settings to use for all Firestore operations.
   */
  settings(settings: firestore.Settings): void {
    validateObject('settings', settings);
    validateString('settings.projectId', settings.projectId, {optional: true});

    if (this._settingsFrozen) {
      throw new Error(
        'Firestore has already been initialized. You can only call ' +
          'settings() once, and only before calling any other methods on a ' +
          'Firestore object.'
      );
    }

    const mergedSettings = {...this._settings, ...settings};
    this.validateAndApplySettings(mergedSettings);
    this._settingsFrozen = true;
  }

  private validateAndApplySettings(settings: firestore.Settings): void {
    if (settings.projectId !== undefined) {
      validateString('settings.projectId', settings.projectId);
      this._projectId = settings.projectId;
    }

    let url: URL | null = null;

    // If the environment variable is set, it should always take precedence
    // over any user passed in settings.
    if (process.env.FIRESTORE_EMULATOR_HOST) {
      validateHost(
        'FIRESTORE_EMULATOR_HOST',
        process.env.FIRESTORE_EMULATOR_HOST
      );

      settings = {
        ...settings,
        host: process.env.FIRESTORE_EMULATOR_HOST,
        ssl: false,
      };
      url = new URL(`http://${settings.host}`);
    } else if (settings.host !== undefined) {
      validateHost('settings.host', settings.host);
      url = new URL(`http://${settings.host}`);
    }

    // Only store the host if a valid value was provided in `host`.
    if (url !== null) {
      if (
        (settings.servicePath !== undefined &&
          settings.servicePath !== url.hostname) ||
        (settings.apiEndpoint !== undefined &&
          settings.apiEndpoint !== url.hostname)
      ) {
        // eslint-disable-next-line no-console
        console.warn(
          `The provided host (${url.hostname}) in "settings" does not ` +
            `match the existing host (${
              settings.servicePath ?? settings.apiEndpoint
            }). Using the provided host.`
        );
      }

      settings.servicePath = url.hostname;
      if (url.port !== '' && settings.port === undefined) {
        settings.port = Number(url.port);
      }

      // We need to remove the `host` and `apiEndpoint` setting, in case a user
      // calls `settings()`, which will compare the the provided `host` to the
      // existing hostname stored on `servicePath`.
      delete settings.host;
      delete settings.apiEndpoint;
    }

    if (settings.ssl !== undefined) {
      validateBoolean('settings.ssl', settings.ssl);
    }

    if (settings.maxIdleChannels !== undefined) {
      validateInteger('settings.maxIdleChannels', settings.maxIdleChannels, {
        minValue: 0,
      });
    }

    this._settings = settings;
    this._serializer = new Serializer(this);
  }

  /**
   * Returns the Project ID for this Firestore instance. Validates that
   * `initializeIfNeeded()` was called before.
   *
   * @private
   */
  get projectId(): string {
    if (this._projectId === undefined) {
      throw new Error(
        'INTERNAL ERROR: Client is not yet ready to issue requests.'
      );
    }
    return this._projectId;
  }

  /**
   * Returns the root path of the database. Validates that
   * `initializeIfNeeded()` was called before.
   *
   * @private
   */
  get formattedName(): string {
    return `projects/${this.projectId}/databases/${DEFAULT_DATABASE_ID}`;
  }

  /**
   * Gets a [DocumentReference]{@link DocumentReference} instance that
   * refers to the document at the specified path.
   *
   * @param {string} documentPath A slash-separated path to a document.
   * @returns {DocumentReference} The
   * [DocumentReference]{@link DocumentReference} instance.
   *
   * @example
   * let documentRef = firestore.doc('collection/document');
   * console.log(`Path of document is ${documentRef.path}`);
   */
  doc(documentPath: string): DocumentReference {
    validateResourcePath('documentPath', documentPath);

    const path = ResourcePath.EMPTY.append(documentPath);
    if (!path.isDocument) {
      throw new Error(
        `Value for argument "documentPath" must point to a document, but was "${documentPath}". Your path does not contain an even number of components.`
      );
    }

    return new DocumentReference(this, path);
  }

  /**
   * Gets a [CollectionReference]{@link CollectionReference} instance
   * that refers to the collection at the specified path.
   *
   * @param {string} collectionPath A slash-separated path to a collection.
   * @returns {CollectionReference} The
   * [CollectionReference]{@link CollectionReference} instance.
   *
   * @example
   * let collectionRef = firestore.collection('collection');
   *
   * // Add a document with an auto-generated ID.
   * collectionRef.add({foo: 'bar'}).then((documentRef) => {
   *   console.log(`Added document at ${documentRef.path})`);
   * });
   */
  collection(collectionPath: string): CollectionReference {
    validateResourcePath('collectionPath', collectionPath);

    const path = ResourcePath.EMPTY.append(collectionPath);
    if (!path.isCollection) {
      throw new Error(
        `Value for argument "collectionPath" must point to a collection, but was "${collectionPath}". Your path does not contain an odd number of components.`
      );
    }

    return new CollectionReference(this, path);
  }

  /**
   * Creates and returns a new Query that includes all documents in the
   * database that are contained in a collection or subcollection with the
   * given collectionId.
   *
   * @param {string} collectionId Identifies the collections to query over.
   * Every collection or subcollection with this ID as the last segment of its
   * path will be included. Cannot contain a slash.
   * @returns {CollectionGroup} The created CollectionGroup.
   *
   * @example
   * let docA = firestore.doc('mygroup/docA').set({foo: 'bar'});
   * let docB = firestore.doc('abc/def/mygroup/docB').set({foo: 'bar'});
   *
   * Promise.all([docA, docB]).then(() => {
   *    let query = firestore.collectionGroup('mygroup');
   *    query = query.where('foo', '==', 'bar');
   *    return query.get().then(snapshot => {
   *       console.log(`Found ${snapshot.size} documents.`);
   *    });
   * });
   */
  collectionGroup(collectionId: string): CollectionGroup {
    if (collectionId.indexOf('/') !== -1) {
      throw new Error(
        `Invalid collectionId '${collectionId}'. Collection IDs must not contain '/'.`
      );
    }

    return new CollectionGroup(this, collectionId, /* converter= */ undefined);
  }

  /**
   * Creates a [WriteBatch]{@link WriteBatch}, used for performing
   * multiple writes as a single atomic operation.
   *
   * @returns {WriteBatch} A WriteBatch that operates on this Firestore
   * client.
   *
   * @example
   * let writeBatch = firestore.batch();
   *
   * // Add two documents in an atomic batch.
   * let data = { foo: 'bar' };
   * writeBatch.set(firestore.doc('col/doc1'), data);
   * writeBatch.set(firestore.doc('col/doc2'), data);
   *
   * writeBatch.commit().then(res => {
   *   console.log('Successfully executed batch.');
   * });
   */
  batch(): WriteBatch {
    return new WriteBatch(this);
  }

  /**
   * Creates a [BulkWriter]{@link BulkWriter}, used for performing
   * multiple writes in parallel. Gradually ramps up writes as specified
   * by the 500/50/5 rule.
   *
   * If you pass [BulkWriterOptions]{@link BulkWriterOptions}, you can
   * configure the throttling rates for the created BulkWriter.
   *
   * @see [500/50/5 Documentation]{@link https://firebase.google.com/docs/firestore/best-practices#ramping_up_traffic}
   *
   * @param {BulkWriterOptions=} options BulkWriter options.
   * @returns {BulkWriter} A BulkWriter that operates on this Firestore
   * client.
   *
   * @example
   * let bulkWriter = firestore.bulkWriter();
   *
   * bulkWriter.create(firestore.doc('col/doc1'), {foo: 'bar'})
   *   .then(res => {
   *     console.log(`Added document at ${res.writeTime}`);
   *   });
   * bulkWriter.update(firestore.doc('col/doc2'), {foo: 'bar'})
   *   .then(res => {
   *     console.log(`Updated document at ${res.writeTime}`);
   *   });
   * bulkWriter.delete(firestore.doc('col/doc3'))
   *   .then(res => {
   *     console.log(`Deleted document at ${res.writeTime}`);
   *   });
   * await bulkWriter.close().then(() => {
   *   console.log('Executed all writes');
   * });
   */
  bulkWriter(options?: firestore.BulkWriterOptions): BulkWriter {
    return new BulkWriter(this, options);
  }

  /**
   * Creates a [DocumentSnapshot]{@link DocumentSnapshot} or a
   * [QueryDocumentSnapshot]{@link QueryDocumentSnapshot} from a
   * `firestore.v1.Document` proto (or from a resource name for missing
   * documents).
   *
   * This API is used by Google Cloud Functions and can be called with both
   * 'Proto3 JSON' and 'Protobuf JS' encoded data.
   *
   * @private
   * @param documentOrName The Firestore 'Document' proto or the resource name
   * of a missing document.
   * @param readTime A 'Timestamp' proto indicating the time this document was
   * read.
   * @param encoding One of 'json' or 'protobufJS'. Applies to both the
   * 'document' Proto and 'readTime'. Defaults to 'protobufJS'.
   * @returns A QueryDocumentSnapshot for existing documents, otherwise a
   * DocumentSnapshot.
   */
  snapshot_(
    documentName: string,
    readTime?: google.protobuf.ITimestamp,
    encoding?: 'protobufJS'
  ): DocumentSnapshot;
  snapshot_(
    documentName: string,
    readTime: string,
    encoding: 'json'
  ): DocumentSnapshot;
  snapshot_(
    document: api.IDocument,
    readTime: google.protobuf.ITimestamp,
    encoding?: 'protobufJS'
  ): QueryDocumentSnapshot;
  snapshot_(
    document: {[k: string]: unknown},
    readTime: string,
    encoding: 'json'
  ): QueryDocumentSnapshot;
  snapshot_(
    documentOrName: api.IDocument | {[k: string]: unknown} | string,
    readTime?: google.protobuf.ITimestamp | string,
    encoding?: 'json' | 'protobufJS'
  ): DocumentSnapshot {
    // TODO: Assert that Firestore Project ID is valid.

    let convertTimestamp: (
      timestampValue?: string | google.protobuf.ITimestamp,
      argumentName?: string
    ) => google.protobuf.ITimestamp | undefined;
    let convertFields: (data: ApiMapValue) => ApiMapValue;

    if (encoding === undefined || encoding === 'protobufJS') {
      convertTimestamp = data => data as google.protobuf.ITimestamp;
      convertFields = data => data;
    } else if (encoding === 'json') {
      // Google Cloud Functions calls us with Proto3 JSON format data, which we
      // must convert to Protobuf JS.
      convertTimestamp = timestampFromJson;
      convertFields = fieldsFromJson;
    } else {
      throw new Error(
        'Unsupported encoding format. Expected "json" or "protobufJS", ' +
          `but was "${encoding}".`
      );
    }

    let ref: DocumentReference;
    let document: DocumentSnapshotBuilder;
    if (typeof documentOrName === 'string') {
      ref = new DocumentReference(
        this,
        QualifiedResourcePath.fromSlashSeparatedString(documentOrName)
      );
      document = new DocumentSnapshotBuilder(ref);
    } else {
      ref = new DocumentReference(
        this,
        QualifiedResourcePath.fromSlashSeparatedString(
          documentOrName.name as string
        )
      );
      document = new DocumentSnapshotBuilder(ref);
      document.fieldsProto = documentOrName.fields
        ? convertFields(documentOrName.fields as ApiMapValue)
        : {};
      document.createTime = Timestamp.fromProto(
        convertTimestamp(
          documentOrName.createTime as string | google.protobuf.ITimestamp,
          'documentOrName.createTime'
        )!
      );
      document.updateTime = Timestamp.fromProto(
        convertTimestamp(
          documentOrName.updateTime as string | google.protobuf.ITimestamp,
          'documentOrName.updateTime'
        )!
      );
    }

    if (readTime) {
      document.readTime = Timestamp.fromProto(
        convertTimestamp(readTime, 'readTime')!
      );
    }

    return document.build();
  }

  /**
   * Creates a new `BundleBuilder` instance to package selected Firestore data into
   * a bundle.
   *
   * @param bundleId. The id of the bundle. When loaded on clients, client SDKs use this id
   * and the timestamp associated with the built bundle to tell if it has been loaded already.
   * If not specified, a random identifier will be used.
   */
  bundle(name?: string): BundleBuilder {
    return new BundleBuilder(name || autoId());
  }

  /**
   * Function executed by {@link Firestore#runTransaction} within the transaction
   * context.
   *
   * @callback Firestore~updateFunction
   * @template T
   * @param {Transaction} transaction The transaction object for this
   * transaction.
   * @returns {Promise<T>} The promise returned at the end of the transaction.
   * This promise will be returned by {@link Firestore#runTransaction} if the
   * transaction completed successfully.
   */

  /**
   * Options object for {@link Firestore#runTransaction} to configure a
   * read-only transaction.
   *
   * @callback Firestore~ReadOnlyTransactionOptions
   * @template T
   * @param {true} readOnly Set to true to indicate a read-write transaction.
   * @param {Timestamp=} readTime If specified, documents are read at the given
   * time. This may not be more than 60 seconds in the past from when the
   * request is processed by the server.
   */

  /**
   * Options object for {@link Firestore#runTransaction} to configure a
   * read-write transaction.
   *
   * @callback Firestore~ReadWriteTransactionOptions
   * @template T
   * @param {false=} readOnly Set to false or omitted to start a read-write
   * transaction.
   * @param {number=} maxAttempts The maximum number of attempts for this
   * transaction. Defaults to five.
   */

  /**
   * Executes the given updateFunction and commits the changes applied within
   * the transaction.
   *
   * You can use the transaction object passed to 'updateFunction' to read and
   * modify Firestore documents under lock. You have to perform all reads before
   * before you perform any write.
   *
   * Transaction can be performed as read-only or read-write transactions. By
   * default, transactions are executed in read-write mode.
   *
   * A read-write transaction obtains a pessimistic lock on all documents that
   * are read during the transaction. These locks block other transactions,
   * batched writes, and other non-transactional writes from changing that
   * document. A transaction releases its document locks at commit time or if
   * it fails for any reason.
   *
   * Read-only transaction do not lock documents. They can be used to read
   * documents at a consistent snapshot in time, which may be up to 60 seconds
   * in the past.
   *
   * Transactions are committed once 'updateFunction' resolves. If a transaction
   * fails with contention, the transaction is retried up to five times. The
   * `updateFunction` is invoked once for each attempt.
   *
   * Transactions time out after 60 seconds if no documents are read.
   * Transactions that are not committed within than 270 seconds are also
   * aborted. Any remaining locks are released when a transaction times out.
   *
   * @template T
   * @param {Firestore~updateFunction} updateFunction The user function to
   * execute within the transaction context.
   * @param {
   * Firestore~ReadWriteTransactionOptions|Firestore~ReadOnlyTransactionOptions=
   * } transactionOptions Transaction options.
   * @returns {Promise<T>} If the transaction completed successfully or was
   * explicitly aborted (by the updateFunction returning a failed Promise), the
   * Promise returned by the updateFunction will be returned here. Else if the
   * transaction failed, a rejected Promise with the corresponding failure
   * error will be returned.
   *
   * @example
   * let counterTransaction = firestore.runTransaction(transaction => {
   *   let documentRef = firestore.doc('col/doc');
   *   return transaction.get(documentRef).then(doc => {
   *     if (doc.exists) {
   *       let count =  doc.get('count') || 0;
   *       if (count > 10) {
   *         return Promise.reject('Reached maximum count');
   *       }
   *       transaction.update(documentRef, { count: ++count });
   *       return Promise.resolve(count);
   *     }
   *
   *     transaction.create(documentRef, { count: 1 });
   *     return Promise.resolve(1);
   *   });
   * });
   *
   * counterTransaction.then(res => {
   *   console.log(`Count updated to ${res}`);
   * });
   */
  runTransaction<T>(
    updateFunction: (transaction: Transaction) => Promise<T>,
    transactionOptions?:
      | firestore.ReadWriteTransactionOptions
      | firestore.ReadOnlyTransactionOptions
  ): Promise<T> {
    validateFunction('updateFunction', updateFunction);

    const tag = requestTag();

<<<<<<< HEAD
    let maxAttempts = defaultAttempts;
    let readOnly = false;
    let readTime: Timestamp | undefined;
=======
    let maxAttempts = DEFAULT_MAX_TRANSACTION_ATTEMPTS;
>>>>>>> 74733437

    if (transactionOptions) {
      validateObject('transactionOptions', transactionOptions);
      validateBoolean(
        'transactionOptions.readOnly',
        transactionOptions.readOnly,
        {optional: true}
      );
<<<<<<< HEAD
      if (transactionOptions.readOnly) {
        readOnly = true;
        validateTimestamp(
          'transactionOptions.readTime',
          transactionOptions.readTime,
          {optional: true}
        );
        readTime = transactionOptions.readTime as Timestamp | undefined;
        maxAttempts = 1;
      } else {
        validateInteger(
          'transactionOptions.maxAttempts',
          transactionOptions.maxAttempts,
          {optional: true, minValue: 1}
        );
        maxAttempts = transactionOptions.maxAttempts || defaultAttempts;
      }
=======
      maxAttempts =
        transactionOptions.maxAttempts || DEFAULT_MAX_TRANSACTION_ATTEMPTS;
>>>>>>> 74733437
    }

    const transaction = new Transaction(this, tag);
    return this.initializeIfNeeded(tag).then(() =>
      transaction.runTransaction(updateFunction, {
        maxAttempts,
        readOnly,
        readTime,
      })
    );
  }

  /**
   * Fetches the root collections that are associated with this Firestore
   * database.
   *
   * @returns {Promise.<Array.<CollectionReference>>} A Promise that resolves
   * with an array of CollectionReferences.
   *
   * @example
   * firestore.listCollections().then(collections => {
   *   for (let collection of collections) {
   *     console.log(`Found collection with id: ${collection.id}`);
   *   }
   * });
   */
  listCollections(): Promise<CollectionReference[]> {
    const rootDocument = new DocumentReference(this, ResourcePath.EMPTY);
    return rootDocument.listCollections();
  }

  /**
   * Retrieves multiple documents from Firestore.
   *
   * The first argument is required and must be of type `DocumentReference`
   * followed by any additional `DocumentReference` documents. If used, the
   * optional `ReadOptions` must be the last argument.
   *
   * @param {...DocumentReference|ReadOptions} documentRefsOrReadOptions The
   * `DocumentReferences` to receive, followed by an optional field mask.
   * @returns {Promise<Array.<DocumentSnapshot>>} A Promise that
   * contains an array with the resulting document snapshots.
   *
   * @example
   * let docRef1 = firestore.doc('col/doc1');
   * let docRef2 = firestore.doc('col/doc2');
   *
   * firestore.getAll(docRef1, docRef2, { fieldMask: ['user'] }).then(docs => {
   *   console.log(`First document: ${JSON.stringify(docs[0])}`);
   *   console.log(`Second document: ${JSON.stringify(docs[1])}`);
   * });
   */
  getAll<T>(
    ...documentRefsOrReadOptions: Array<
      firestore.DocumentReference<T> | firestore.ReadOptions
    >
  ): Promise<Array<DocumentSnapshot<T>>> {
    validateMinNumberOfArguments(
      'Firestore.getAll',
      documentRefsOrReadOptions,
      1
    );

    const {documents, fieldMask} = parseGetAllArguments(
      documentRefsOrReadOptions
    );
    const tag = requestTag();

    // Capture the error stack to preserve stack tracing across async calls.
    const stack = Error().stack!;

    return this.initializeIfNeeded(tag)
      .then(() => this.getAll_(documents, fieldMask, tag))
      .catch(err => {
        throw wrapError(err, stack);
      });
  }

  /**
   * Internal method to retrieve multiple documents from Firestore, optionally
   * as part of a transaction.
   *
   * @private
   * @param docRefs The documents to receive.
   * @param fieldMask An optional field mask to apply to this read.
   * @param requestTag A unique client-assigned identifier for this request.
   * @param transactionId The transaction ID to use for this read.
   * @returns A Promise that contains an array with the resulting documents.
   */
  getAll_<T>(
    docRefs: Array<firestore.DocumentReference<T>>,
    fieldMask: firestore.FieldPath[] | null,
    requestTag: string,
    transactionId?: Uint8Array
  ): Promise<Array<DocumentSnapshot<T>>> {
    const requestedDocuments = new Set<string>();
    const retrievedDocuments = new Map<string, DocumentSnapshot>();

    for (const docRef of docRefs) {
      requestedDocuments.add((docRef as DocumentReference<T>).formattedName);
    }

    const request: api.IBatchGetDocumentsRequest = {
      database: this.formattedName,
      transaction: transactionId,
      documents: Array.from(requestedDocuments),
    };

    if (fieldMask) {
      const fieldPaths = fieldMask.map(
        fieldPath => (fieldPath as FieldPath).formattedName
      );
      request.mask = {fieldPaths};
    }

    return this.requestStream('batchGetDocuments', request, requestTag).then(
      stream => {
        return new Promise<Array<DocumentSnapshot<T>>>((resolve, reject) => {
          stream
            .on('error', err => {
              logger(
                'Firestore.getAll_',
                requestTag,
                'GetAll failed with error:',
                err
              );
              reject(err);
            })
            .on('data', (response: api.IBatchGetDocumentsResponse) => {
              try {
                let document;

                if (response.found) {
                  logger(
                    'Firestore.getAll_',
                    requestTag,
                    'Received document: %s',
                    response.found.name!
                  );
                  document = this.snapshot_(response.found, response.readTime!);
                } else {
                  logger(
                    'Firestore.getAll_',
                    requestTag,
                    'Document missing: %s',
                    response.missing!
                  );
                  document = this.snapshot_(
                    response.missing!,
                    response.readTime!
                  );
                }

                const path = document.ref.path;
                retrievedDocuments.set(path, document);
              } catch (err) {
                logger(
                  'Firestore.getAll_',
                  requestTag,
                  'GetAll failed with exception:',
                  err
                );
                reject(err);
              }
            })
            .on('end', () => {
              logger(
                'Firestore.getAll_',
                requestTag,
                'Received %d results',
                retrievedDocuments.size
              );

              // BatchGetDocuments doesn't preserve document order. We use
              // the request order to sort the resulting documents.
              const orderedDocuments: Array<DocumentSnapshot<T>> = [];

              for (const docRef of docRefs) {
                const document = retrievedDocuments.get(docRef.path);
                if (document !== undefined) {
                  // Recreate the DocumentSnapshot with the DocumentReference
                  // containing the original converter.
                  const finalDoc = new DocumentSnapshotBuilder(
                    docRef as DocumentReference<T>
                  );
                  finalDoc.fieldsProto = document._fieldsProto;
                  finalDoc.readTime = document.readTime;
                  finalDoc.createTime = document.createTime;
                  finalDoc.updateTime = document.updateTime;
                  orderedDocuments.push(finalDoc.build());
                } else {
                  reject(
                    new Error(`Did not receive document for "${docRef.path}".`)
                  );
                }
              }
              resolve(orderedDocuments);
            });
          stream.resume();
        });
      }
    );
  }

  /**
   * Registers a listener on this client, incrementing the listener count. This
   * is used to verify that all listeners are unsubscribed when terminate() is
   * called.
   *
   * @private
   */
  registerListener(): void {
    this.registeredListenersCount += 1;
  }

  /**
   * Unregisters a listener on this client, decrementing the listener count.
   * This is used to verify that all listeners are unsubscribed when terminate()
   * is called.
   *
   * @private
   */
  unregisterListener(): void {
    this.registeredListenersCount -= 1;
  }

  /**
   * Increments the number of open BulkWriter instances. This is used to verify
   * that all pending operations are complete when terminate() is called.
   *
   * @private
   */
  _incrementBulkWritersCount(): void {
    this.bulkWritersCount += 1;
  }

  /**
   * Decrements the number of open BulkWriter instances. This is used to verify
   * that all pending operations are complete when terminate() is called.
   *
   * @private
   */
  _decrementBulkWritersCount(): void {
    this.bulkWritersCount -= 1;
  }

  /**
   * Recursively deletes all documents and subcollections at and under the
   * specified level.
   *
   * If any delete fails, the promise is rejected with an error message
   * containing the number of failed deletes and the stack trace of the last
   * failed delete. The provided reference is deleted regardless of whether
   * all deletes succeeded.
   *
   * `recursiveDelete()` uses a BulkWriter instance with default settings to
   * perform the deletes. To customize throttling rates or add success/error
   * callbacks, pass in a custom BulkWriter instance.
   *
   * @param ref The reference of a document or collection to delete.
   * @param bulkWriter A custom BulkWriter instance used to perform the
   * deletes.
   * @return A promise that resolves when all deletes have been performed.
   * The promise is rejected if any of the deletes fail.
   *
   * @example
   * // Recursively delete a reference and log the references of failures.
   * const bulkWriter = firestore.bulkWriter();
   * bulkWriter
   *   .onWriteError((error) => {
   *     if (
   *       error.failedAttempts < MAX_RETRY_ATTEMPTS
   *     ) {
   *       return true;
   *     } else {
   *       console.log('Failed write at document: ', error.documentRef.path);
   *       return false;
   *     }
   *   });
   * await firestore.recursiveDelete(docRef, bulkWriter);
   */
  recursiveDelete(
    ref:
      | firestore.CollectionReference<unknown>
      | firestore.DocumentReference<unknown>,
    bulkWriter?: BulkWriter
  ): Promise<void> {
    return this._recursiveDelete(
      ref,
      RECURSIVE_DELETE_MAX_PENDING_OPS,
      RECURSIVE_DELETE_MIN_PENDING_OPS,
      bulkWriter
    );
  }

  /**
   * This overload is not private in order to test the query resumption with
   * startAfter() once the RecursiveDelete instance has MAX_PENDING_OPS pending.
   *
   * @private
   */
  // Visible for testing
  _recursiveDelete(
    ref:
      | firestore.CollectionReference<unknown>
      | firestore.DocumentReference<unknown>,
    maxPendingOps: number,
    minPendingOps: number,
    bulkWriter?: BulkWriter
  ): Promise<void> {
    const writer = bulkWriter ?? this.getBulkWriter();
    const deleter = new RecursiveDelete(
      this,
      writer,
      ref,
      maxPendingOps,
      minPendingOps
    );
    return deleter.run();
  }

  /**
   * Terminates the Firestore client and closes all open streams.
   *
   * @return A Promise that resolves when the client is terminated.
   */
  terminate(): Promise<void> {
    if (this.registeredListenersCount > 0 || this.bulkWritersCount > 0) {
      return Promise.reject(
        'All onSnapshot() listeners must be unsubscribed, and all BulkWriter ' +
          'instances must be closed before terminating the client. ' +
          `There are ${this.registeredListenersCount} active listeners and ` +
          `${this.bulkWritersCount} open BulkWriter instances.`
      );
    }
    return this._clientPool.terminate();
  }

  /**
   * Returns the Project ID to serve as the JSON representation of this
   * Firestore instance.
   *
   * @return An object that contains the project ID (or `undefined` if not yet
   * available).
   */
  toJSON(): object {
    return {projectId: this._projectId};
  }
  /**
   * Initializes the client if it is not already initialized. All methods in the
   * SDK can be used after this method completes.
   *
   * @private
   * @param requestTag A unique client-assigned identifier that caused this
   * initialization.
   * @return A Promise that resolves when the client is initialized.
   */
  async initializeIfNeeded(requestTag: string): Promise<void> {
    this._settingsFrozen = true;

    if (this._settings.ssl === false) {
      // If SSL is false, we assume that we are talking to the emulator. We
      // provide an Authorization header by default so that the connection is
      // recognized as admin in Firestore Emulator. (If for some reason we're
      // not connecting to the emulator, then this will result in denials with
      // invalid token, rather than behave like clients not logged in. The user
      // can then provide their own Authorization header, which will take
      // precedence).
      this._settings.customHeaders = {
        Authorization: 'Bearer owner',
        ...this._settings.customHeaders,
      };
    }

    if (this._projectId === undefined) {
      try {
        this._projectId = await this._clientPool.run(requestTag, gapicClient =>
          gapicClient.getProjectId()
        );
        logger(
          'Firestore.initializeIfNeeded',
          null,
          'Detected project ID: %s',
          this._projectId
        );
      } catch (err) {
        logger(
          'Firestore.initializeIfNeeded',
          null,
          'Failed to detect project ID: %s',
          err
        );
        return Promise.reject(err);
      }
    }
  }

  /**
   * Returns GAX call options that set the cloud resource header.
   * @private
   */
  private createCallOptions(
    methodName: string,
    retryCodes?: number[]
  ): CallOptions {
    const callOptions: CallOptions = {
      otherArgs: {
        headers: {
          [CLOUD_RESOURCE_HEADER]: this.formattedName,
          ...this._settings.customHeaders,
          ...this._settings[methodName]?.customHeaders,
        },
      },
    };

    if (retryCodes) {
      const retryParams = getRetryParams(methodName);
      callOptions.retry = new (require('google-gax').RetryOptions)(
        retryCodes,
        retryParams
      );
    }

    return callOptions;
  }

  /**
   * A function returning a Promise that can be retried.
   *
   * @private
   * @callback retryFunction
   * @returns {Promise} A Promise indicating the function's success.
   */

  /**
   * Helper method that retries failed Promises.
   *
   * If 'delayMs' is specified, waits 'delayMs' between invocations. Otherwise,
   * schedules the first attempt immediately, and then waits 100 milliseconds
   * for further attempts.
   *
   * @private
   * @param methodName Name of the Veneer API endpoint that takes a request
   * and GAX options.
   * @param requestTag A unique client-assigned identifier for this request.
   * @param func Method returning a Promise than can be retried.
   * @returns A Promise with the function's result if successful within
   * `attemptsRemaining`. Otherwise, returns the last rejected Promise.
   */
  private async _retry<T>(
    methodName: string,
    requestTag: string,
    func: () => Promise<T>
  ): Promise<T> {
    const backoff = new ExponentialBackoff();

    let lastError: Error | undefined = undefined;

    for (let attempt = 0; attempt < MAX_REQUEST_RETRIES; ++attempt) {
      if (lastError) {
        logger(
          'Firestore._retry',
          requestTag,
          'Retrying request that failed with error:',
          lastError
        );
      }

      try {
        await backoff.backoffAndWait();
        return await func();
      } catch (err) {
        lastError = err;

        if (isPermanentRpcError(err, methodName)) {
          break;
        }
      }
    }

    logger(
      'Firestore._retry',
      requestTag,
      'Request failed with error:',
      lastError
    );
    return Promise.reject(lastError);
  }

  /**
   * Waits for the provided stream to become active and returns a paused but
   * healthy stream. If an error occurs before the first byte is read, the
   * method rejects the returned Promise.
   *
   * @private
   * @param backendStream The Node stream to monitor.
   * @param lifetime A Promise that resolves when the stream receives an 'end',
   * 'close' or 'finish' message.
   * @param requestTag A unique client-assigned identifier for this request.
   * @param request If specified, the request that should be written to the
   * stream after opening.
   * @returns A guaranteed healthy stream that should be used instead of
   * `backendStream`.
   */
  private _initializeStream(
    backendStream: Duplex,
    lifetime: Deferred<void>,
    requestTag: string,
    request?: {}
  ): Promise<Duplex> {
    const resultStream = new PassThrough({objectMode: true});
    resultStream.pause();

    /**
     * Whether we have resolved the Promise and returned the stream to the
     * caller.
     */
    let streamInitialized = false;

    return new Promise<Duplex>((resolve, reject) => {
      function streamReady(): void {
        if (!streamInitialized) {
          streamInitialized = true;
          logger('Firestore._initializeStream', requestTag, 'Releasing stream');
          resolve(resultStream);
        }
      }

      function streamEnded(): void {
        logger(
          'Firestore._initializeStream',
          requestTag,
          'Received stream end'
        );
        resultStream.unpipe(backendStream);
        resolve(resultStream);
        lifetime.resolve();
      }

      function streamFailed(err: Error): void {
        if (!streamInitialized) {
          // If we receive an error before we were able to receive any data,
          // reject this stream.
          logger(
            'Firestore._initializeStream',
            requestTag,
            'Received initial error:',
            err
          );
          reject(err);
        } else {
          logger(
            'Firestore._initializeStream',
            requestTag,
            'Received stream error:',
            err
          );
          // We execute the forwarding of the 'error' event via setImmediate() as
          // V8 guarantees that the Promise chain returned from this method
          // is resolved before any code executed via setImmediate(). This
          // allows the caller to attach an error handler.
          setImmediate(() => {
            resultStream.emit('error', err);
          });
        }
      }

      backendStream.on('data', () => streamReady());
      backendStream.on('error', err => streamFailed(err));
      backendStream.on('end', () => streamEnded());
      backendStream.on('close', () => streamEnded());
      backendStream.on('finish', () => streamEnded());

      backendStream.pipe(resultStream);

      if (request) {
        logger(
          'Firestore._initializeStream',
          requestTag,
          'Sending request: %j',
          request
        );
        backendStream.write(request, 'utf-8', err => {
          if (err) {
            streamFailed(err);
          } else {
            logger(
              'Firestore._initializeStream',
              requestTag,
              'Marking stream as healthy'
            );
            streamReady();
          }
        });
      }
    });
  }

  /**
   * A funnel for all non-streaming API requests, assigning a project ID where
   * necessary within the request options.
   *
   * @private
   * @param methodName Name of the Veneer API endpoint that takes a request
   * and GAX options.
   * @param request The Protobuf request to send.
   * @param requestTag A unique client-assigned identifier for this request.
   * @param retryCodes If provided, a custom list of retry codes. If not
   * provided, retry is based on the behavior as defined in the ServiceConfig.
   * @returns A Promise with the request result.
   */
  request<Req, Resp>(
    methodName: FirestoreUnaryMethod,
    request: Req,
    requestTag: string,
    retryCodes?: number[]
  ): Promise<Resp> {
    const callOptions = this.createCallOptions(methodName, retryCodes);

    return this._clientPool.run(requestTag, async gapicClient => {
      try {
        logger('Firestore.request', requestTag, 'Sending request: %j', request);
        const [result] = await (
          gapicClient[methodName] as UnaryMethod<Req, Resp>
        )(request, callOptions);
        logger(
          'Firestore.request',
          requestTag,
          'Received response: %j',
          result
        );
        return result;
      } catch (err) {
        logger('Firestore.request', requestTag, 'Received error:', err);
        return Promise.reject(err);
      }
    });
  }

  /**
   * A funnel for streaming API requests, assigning a project ID where necessary
   * within the request options.
   *
   * The stream is returned in paused state and needs to be resumed once all
   * listeners are attached.
   *
   * @private
   * @param methodName Name of the streaming Veneer API endpoint that
   * takes a request and GAX options.
   * @param request The Protobuf request to send.
   * @param requestTag A unique client-assigned identifier for this request.
   * @returns A Promise with the resulting read-only stream.
   */
  requestStream(
    methodName: FirestoreStreamingMethod,
    request: {},
    requestTag: string
  ): Promise<Duplex> {
    const callOptions = this.createCallOptions(methodName);

    const bidirectional = methodName === 'listen';

    return this._retry(methodName, requestTag, () => {
      const result = new Deferred<Duplex>();

      this._clientPool.run(requestTag, async gapicClient => {
        logger(
          'Firestore.requestStream',
          requestTag,
          'Sending request: %j',
          request
        );
        try {
          const stream = bidirectional
            ? gapicClient[methodName](callOptions)
            : gapicClient[methodName](request, callOptions);
          const logStream = new Transform({
            objectMode: true,
            transform: (chunk, encoding, callback) => {
              logger(
                'Firestore.requestStream',
                requestTag,
                'Received response: %j',
                chunk
              );
              callback();
            },
          });
          stream.pipe(logStream);

          const lifetime = new Deferred<void>();
          const resultStream = await this._initializeStream(
            stream,
            lifetime,
            requestTag,
            bidirectional ? request : undefined
          );
          resultStream.on('end', () => stream.end());
          result.resolve(resultStream);

          // While we return the stream to the callee early, we don't want to
          // release the GAPIC client until the callee has finished processing the
          // stream.
          return lifetime.promise;
        } catch (e) {
          result.reject(e);
        }
      });

      return result.promise;
    });
  }
}

/**
 * A logging function that takes a single string.
 *
 * @callback Firestore~logFunction
 * @param {string} Log message
 */

// tslint:disable-next-line:no-default-export
/**
 * The default export of the `@google-cloud/firestore` package is the
 * {@link Firestore} class.
 *
 * See {@link Firestore} and {@link ClientConfig} for client methods and
 * configuration options.
 *
 * @module {Firestore} @google-cloud/firestore
 * @alias nodejs-firestore
 *
 * @example <caption>Install the client library with <a
 * href="https://www.npmjs.com/">npm</a>:</caption> npm install --save
 * @google-cloud/firestore
 *
 * @example <caption>Import the client library</caption>
 * var Firestore = require('@google-cloud/firestore');
 *
 * @example <caption>Create a client that uses <a
 * href="https://cloud.google.com/docs/authentication/production#providing_credentials_to_your_application">Application
 * Default Credentials (ADC)</a>:</caption> var firestore = new Firestore();
 *
 * @example <caption>Create a client with <a
 * href="https://cloud.google.com/docs/authentication/production#obtaining_and_providing_service_account_credentials_manually">explicit
 * credentials</a>:</caption> var firestore = new Firestore({ projectId:
 * 'your-project-id', keyFilename: '/path/to/keyfile.json'
 * });
 *
 * @example <caption>include:samples/quickstart.js</caption>
 * region_tag:firestore_quickstart
 * Full quickstart example:
 */
// tslint:disable-next-line:no-default-export
export default Firestore;

// Horrible hack to ensure backwards compatibility with <= 17.0, which allows
// users to call the default constructor via
// `const Fs = require(`@google-cloud/firestore`); new Fs()`;
const existingExports = module.exports;
module.exports = Firestore;
module.exports = Object.assign(module.exports, existingExports);

/**
 * {@link v1beta1} factory function.
 *
 * @private
 * @name Firestore.v1beta1
 * @type {function}
 */
Object.defineProperty(module.exports, 'v1beta1', {
  // The v1beta1 module is very large. To avoid pulling it in from static
  // scope, we lazy-load the module.
  get: () => require('./v1beta1'),
});

/**
 * {@link v1} factory function.
 *
 * @private
 * @name Firestore.v1
 * @type {function}
 */
Object.defineProperty(module.exports, 'v1', {
  // The v1 module is very large. To avoid pulling it in from static
  // scope, we lazy-load  the module.
  get: () => require('./v1'),
});

/**
 * {@link Status} factory function.
 *
 * @private
 * @name Firestore.GrpcStatus
 * @type {function}
 */
Object.defineProperty(module.exports, 'GrpcStatus', {
  // The gax module is very large. To avoid pulling it in from static
  // scope, we lazy-load the module.
  get: () => require('google-gax').Status,
});<|MERGE_RESOLUTION|>--- conflicted
+++ resolved
@@ -1035,13 +1035,9 @@
 
     const tag = requestTag();
 
-<<<<<<< HEAD
-    let maxAttempts = defaultAttempts;
+    let maxAttempts = DEFAULT_MAX_TRANSACTION_ATTEMPTS;
     let readOnly = false;
     let readTime: Timestamp | undefined;
-=======
-    let maxAttempts = DEFAULT_MAX_TRANSACTION_ATTEMPTS;
->>>>>>> 74733437
 
     if (transactionOptions) {
       validateObject('transactionOptions', transactionOptions);
@@ -1050,14 +1046,15 @@
         transactionOptions.readOnly,
         {optional: true}
       );
-<<<<<<< HEAD
+
       if (transactionOptions.readOnly) {
-        readOnly = true;
         validateTimestamp(
           'transactionOptions.readTime',
           transactionOptions.readTime,
           {optional: true}
         );
+
+        readOnly = true;
         readTime = transactionOptions.readTime as Timestamp | undefined;
         maxAttempts = 1;
       } else {
@@ -1066,12 +1063,9 @@
           transactionOptions.maxAttempts,
           {optional: true, minValue: 1}
         );
-        maxAttempts = transactionOptions.maxAttempts || defaultAttempts;
+
+        maxAttempts = transactionOptions.maxAttempts || DEFAULT_MAX_TRANSACTION_ATTEMPTS;
       }
-=======
-      maxAttempts =
-        transactionOptions.maxAttempts || DEFAULT_MAX_TRANSACTION_ATTEMPTS;
->>>>>>> 74733437
     }
 
     const transaction = new Transaction(this, tag);
