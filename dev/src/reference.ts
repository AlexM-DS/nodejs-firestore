/*!
 * Copyright 2017 Google Inc. All Rights Reserved.
 *
 * Licensed under the Apache License, Version 2.0 (the "License");
 * you may not use this file except in compliance with the License.
 * You may obtain a copy of the License at
 *
 *      http://www.apache.org/licenses/LICENSE-2.0
 *
 * Unless required by applicable law or agreed to in writing, software
 * distributed under the License is distributed on an "AS IS" BASIS,
 * WITHOUT WARRANTIES OR CONDITIONS OF ANY KIND, either express or implied.
 * See the License for the specific language governing permissions and
 * limitations under the License.
 */

import * as firestore from '@google-cloud/firestore';

import {Transform} from 'stream';
import * as deepEqual from 'fast-deep-equal';

import * as protos from '../protos/firestore_v1_proto_api';

import {
  DocumentSnapshot,
  DocumentSnapshotBuilder,
  QueryDocumentSnapshot,
} from './document';
import {DocumentChange} from './document-change';
import {Firestore} from './index';
import {logger} from './logger';
import {compare} from './order';
import {
  FieldPath,
  QualifiedResourcePath,
  ResourcePath,
  validateFieldPath,
  validateResourcePath,
} from './path';
import {Serializable, Serializer, validateUserInput} from './serializer';
import {Timestamp} from './timestamp';
<<<<<<< HEAD
import {defaultConverter} from './types';
import {autoId, requestTag, wrapError} from './util';
=======
import {
  defaultConverter,
  DocumentData,
  FirestoreDataConverter,
  OrderByDirection,
  Precondition,
  SetOptions,
  UpdateData,
  WhereFilterOp,
} from './types';
import {
  autoId,
  Deferred,
  isPermanentRpcError,
  requestTag,
  wrapError,
} from './util';
>>>>>>> 48ca412a
import {
  invalidArgumentMessage,
  validateEnumValue,
  validateFunction,
  validateInteger,
  validateMinNumberOfArguments,
} from './validate';
import {DocumentWatch, QueryWatch} from './watch';
import {validateDocumentData, WriteBatch, WriteResult} from './write-batch';

import api = protos.google.firestore.v1;

/**
 * The direction of a `Query.orderBy()` clause is specified as 'desc' or 'asc'
 * (descending or ascending).
 *
 * @private
 */
const directionOperators: {[k: string]: api.StructuredQuery.Direction} = {
  asc: 'ASCENDING',
  desc: 'DESCENDING',
};

/**
 * Filter conditions in a `Query.where()` clause are specified using the
 * strings '<', '<=', '==', '>=', '>', 'array-contains', 'in', and
 * 'array-contains-any'.
 *
 * @private
 */
const comparisonOperators: {
  [k: string]: api.StructuredQuery.FieldFilter.Operator;
} = {
  '<': 'LESS_THAN',
  '<=': 'LESS_THAN_OR_EQUAL',
  '==': 'EQUAL',
  '>': 'GREATER_THAN',
  '>=': 'GREATER_THAN_OR_EQUAL',
  'array-contains': 'ARRAY_CONTAINS',
  in: 'IN',
  'array-contains-any': 'ARRAY_CONTAINS_ANY',
};

/**
 * onSnapshot() callback that receives a QuerySnapshot.
 *
 * @callback querySnapshotCallback
 * @param {QuerySnapshot} snapshot A query snapshot.
 */

/**
 * onSnapshot() callback that receives a DocumentSnapshot.
 *
 * @callback documentSnapshotCallback
 * @param {DocumentSnapshot} snapshot A document snapshot.
 */

/**
 * onSnapshot() callback that receives an error.
 *
 * @callback errorCallback
 * @param {Error} err An error from a listen.
 */

/**
 * A DocumentReference refers to a document location in a Firestore database
 * and can be used to write, read, or listen to the location. The document at
 * the referenced location may or may not exist. A DocumentReference can
 * also be used to create a
 * [CollectionReference]{@link CollectionReference} to a
 * subcollection.
 *
 * @class
 */
export class DocumentReference<T = firestore.DocumentData>
  implements Serializable, firestore.DocumentReference<T> {
  /**
   * @hideconstructor
   *
   * @param _firestore The Firestore Database client.
   * @param _path The Path of this reference.
   */
  constructor(
    private readonly _firestore: Firestore,
    readonly _path: ResourcePath,
    readonly _converter = defaultConverter<T>()
  ) {}

  /**
   * The string representation of the DocumentReference's location.
   * @private
   * @type {string}
   * @name DocumentReference#formattedName
   */
  get formattedName(): string {
    const projectId = this.firestore.projectId;
    return this._path.toQualifiedResourcePath(projectId).formattedName;
  }

  /**
   * The [Firestore]{@link Firestore} instance for the Firestore
   * database (useful for performing transactions, etc.).
   *
   * @type {Firestore}
   * @name DocumentReference#firestore
   * @readonly
   *
   * @example
   * let collectionRef = firestore.collection('col');
   *
   * collectionRef.add({foo: 'bar'}).then(documentReference => {
   *   let firestore = documentReference.firestore;
   *   console.log(`Root location for document is ${firestore.formattedName}`);
   * });
   */
  get firestore(): Firestore {
    return this._firestore;
  }

  /**
   * A string representing the path of the referenced document (relative
   * to the root of the database).
   *
   * @type {string}
   * @name DocumentReference#path
   * @readonly
   *
   * @example
   * let collectionRef = firestore.collection('col');
   *
   * collectionRef.add({foo: 'bar'}).then(documentReference => {
   *   console.log(`Added document at '${documentReference.path}'`);
   * });
   */
  get path(): string {
    return this._path.relativeName;
  }

  /**
   * The last path element of the referenced document.
   *
   * @type {string}
   * @name DocumentReference#id
   * @readonly
   *
   * @example
   * let collectionRef = firestore.collection('col');
   *
   * collectionRef.add({foo: 'bar'}).then(documentReference => {
   *   console.log(`Added document with name '${documentReference.id}'`);
   * });
   */
  get id(): string {
    return this._path.id!;
  }

  /**
   * A reference to the collection to which this DocumentReference belongs.
   *
   * @name DocumentReference#parent
   * @type {CollectionReference}
   * @readonly
   *
   * @example
   * let documentRef = firestore.doc('col/doc');
   * let collectionRef = documentRef.parent;
   *
   * collectionRef.where('foo', '==', 'bar').get().then(results => {
   *   console.log(`Found ${results.size} matches in parent collection`);
   * }):
   */
  get parent(): CollectionReference<T> {
    return new CollectionReference<T>(
      this._firestore,
      this._path.parent()!,
      this._converter
    );
  }

  /**
   * Reads the document referred to by this DocumentReference.
   *
   * @returns {Promise.<DocumentSnapshot>} A Promise resolved with a
   * DocumentSnapshot for the retrieved document on success. For missing
   * documents, DocumentSnapshot.exists will be false. If the get() fails for
   * other reasons, the Promise will be rejected.
   *
   * @example
   * let documentRef = firestore.doc('col/doc');
   *
   * documentRef.get().then(documentSnapshot => {
   *   if (documentSnapshot.exists) {
   *     console.log('Document retrieved successfully.');
   *   }
   * });
   */
  get(): Promise<DocumentSnapshot<T>> {
    return this._firestore.getAll(this).then(([result]) => result);
  }

  /**
   * Gets a [CollectionReference]{@link CollectionReference} instance
   * that refers to the collection at the specified path.
   *
   * @param {string} collectionPath A slash-separated path to a collection.
   * @returns {CollectionReference} A reference to the new
   * subcollection.
   *
   * @example
   * let documentRef = firestore.doc('col/doc');
   * let subcollection = documentRef.collection('subcollection');
   * console.log(`Path to subcollection: ${subcollection.path}`);
   */
  collection(collectionPath: string): CollectionReference {
    validateResourcePath('collectionPath', collectionPath);

    const path = this._path.append(collectionPath);
    if (!path.isCollection) {
      throw new Error(
        `Value for argument "collectionPath" must point to a collection, but was "${collectionPath}". Your path does not contain an odd number of components.`
      );
    }

    return new CollectionReference(this._firestore, path);
  }

  /**
   * Fetches the subcollections that are direct children of this document.
   *
   * @returns {Promise.<Array.<CollectionReference>>} A Promise that resolves
   * with an array of CollectionReferences.
   *
   * @example
   * let documentRef = firestore.doc('col/doc');
   *
   * documentRef.listCollections().then(collections => {
   *   for (let collection of collections) {
   *     console.log(`Found subcollection with id: ${collection.id}`);
   *   }
   * });
   */
  listCollections(): Promise<
    Array<CollectionReference<firestore.DocumentData>>
  > {
    const tag = requestTag();
    return this.firestore.initializeIfNeeded(tag).then(() => {
      const request: api.IListCollectionIdsRequest = {
        parent: this.formattedName,
        // Setting `pageSize` to an arbitrarily large value lets the backend cap
        // the page size (currently to 300). Note that the backend rejects
        // MAX_INT32 (b/146883794).
        pageSize: Math.pow(2, 16) - 1,
      };
      return this._firestore
        .request<api.IListCollectionIdsRequest, string[]>(
          'listCollectionIds',
          request,
          tag
        )
        .then(collectionIds => {
          const collections: Array<CollectionReference<
            firestore.DocumentData
          >> = [];

          // We can just sort this list using the default comparator since it
          // will only contain collection ids.
          collectionIds.sort();

          for (const collectionId of collectionIds) {
            collections.push(this.collection(collectionId));
          }

          return collections;
        });
    });
  }

  /**
   * Create a document with the provided object values. This will fail the write
   * if a document exists at its location.
   *
   * @param {DocumentData} data An object that contains the fields and data to
   * serialize as the document.
   * @returns {Promise.<WriteResult>} A Promise that resolves with the
   * write time of this create.
   *
   * @example
   * let documentRef = firestore.collection('col').doc();
   *
   * documentRef.create({foo: 'bar'}).then((res) => {
   *   console.log(`Document created at ${res.updateTime}`);
   * }).catch((err) => {
   *   console.log(`Failed to create document: ${err}`);
   * });
   */
  create(data: T): Promise<WriteResult> {
    const writeBatch = new WriteBatch(this._firestore);
    return writeBatch
      .create(this, data)
      .commit()
      .then(([writeResult]) => writeResult);
  }

  /**
   * Deletes the document referred to by this `DocumentReference`.
   *
   * A delete for a non-existing document is treated as a success (unless
   * lastUptimeTime is provided).
   *
   * @param {Precondition=} precondition A precondition to enforce for this
   * delete.
   * @param {Timestamp=} precondition.lastUpdateTime If set, enforces that the
   * document was last updated at lastUpdateTime. Fails the delete if the
   * document was last updated at a different time.
   * @returns {Promise.<WriteResult>} A Promise that resolves with the
   * delete time.
   *
   * @example
   * let documentRef = firestore.doc('col/doc');
   *
   * documentRef.delete().then(() => {
   *   console.log('Document successfully deleted.');
   * });
   */
  delete(precondition?: firestore.Precondition): Promise<WriteResult> {
    const writeBatch = new WriteBatch(this._firestore);
    return writeBatch
      .delete(this, precondition)
      .commit()
      .then(([writeResult]) => writeResult);
  }

  set(data: Partial<T>, options: firestore.SetOptions): Promise<WriteResult>;
  set(data: T): Promise<WriteResult>;
  /**
   * Writes to the document referred to by this DocumentReference. If the
   * document does not yet exist, it will be created. If you pass
   * [SetOptions]{@link SetOptions}, the provided data can be merged into an
   * existing document.
   *
   * @param {T|Partial<T>} data A map of the fields and values for the document.
   * @param {SetOptions=} options An object to configure the set behavior.
   * @param {boolean=} options.merge If true, set() merges the values specified
   * in its data argument. Fields omitted from this set() call remain untouched.
   * @param {Array.<string|FieldPath>=} options.mergeFields If provided,
   * set() only replaces the specified field paths. Any field path that is not
   * specified is ignored and remains untouched.
   * @returns {Promise.<WriteResult>} A Promise that resolves with the
   * write time of this set.
   *
   * @example
   * let documentRef = firestore.doc('col/doc');
   *
   * documentRef.set({foo: 'bar'}).then(res => {
   *   console.log(`Document written at ${res.updateTime}`);
   * });
   */
  set(
    data: T | Partial<T>,
    options?: firestore.SetOptions
  ): Promise<WriteResult> {
    const writeBatch = new WriteBatch(this._firestore);
    return writeBatch
      .set(this, data, options)
      .commit()
      .then(([writeResult]) => writeResult);
  }

  /**
   * Updates fields in the document referred to by this DocumentReference.
   * If the document doesn't yet exist, the update fails and the returned
   * Promise will be rejected.
   *
   * The update() method accepts either an object with field paths encoded as
   * keys and field values encoded as values, or a variable number of arguments
   * that alternate between field paths and field values.
   *
   * A Precondition restricting this update can be specified as the last
   * argument.
   *
   * @param {UpdateData|string|FieldPath} dataOrField An object containing the
   * fields and values with which to update the document or the path of the
   * first field to update.
   * @param {
   * ...(*|string|FieldPath|Precondition)} preconditionOrValues An alternating
   * list of field paths and values to update or a Precondition to restrict
   * this update.
   * @returns {Promise.<WriteResult>} A Promise that resolves once the
   * data has been successfully written to the backend.
   *
   * @example
   * let documentRef = firestore.doc('col/doc');
   *
   * documentRef.update({foo: 'bar'}).then(res => {
   *   console.log(`Document updated at ${res.updateTime}`);
   * });
   */
  update(
    dataOrField: firestore.UpdateData | string | firestore.FieldPath,
    ...preconditionOrValues: Array<
      unknown | string | firestore.FieldPath | firestore.Precondition
    >
  ): Promise<WriteResult> {
    // eslint-disable-next-line prefer-rest-params
    validateMinNumberOfArguments('DocumentReference.update', arguments, 1);

    const writeBatch = new WriteBatch(this._firestore);
    return writeBatch
      .update(this, dataOrField, ...preconditionOrValues)
      .commit()
      .then(([writeResult]) => writeResult);
  }

  /**
   * Attaches a listener for DocumentSnapshot events.
   *
   * @param {documentSnapshotCallback} onNext A callback to be called every
   * time a new `DocumentSnapshot` is available.
   * @param {errorCallback=} onError A callback to be called if the listen fails
   * or is cancelled. No further callbacks will occur. If unset, errors will be
   * logged to the console.
   *
   * @returns {function()} An unsubscribe function that can be called to cancel
   * the snapshot listener.
   *
   * @example
   * let documentRef = firestore.doc('col/doc');
   *
   * let unsubscribe = documentRef.onSnapshot(documentSnapshot => {
   *   if (documentSnapshot.exists) {
   *     console.log(documentSnapshot.data());
   *   }
   * }, err => {
   *   console.log(`Encountered error: ${err}`);
   * });
   *
   * // Remove this listener.
   * unsubscribe();
   */
  onSnapshot(
    onNext: (snapshot: firestore.DocumentSnapshot<T>) => void,
    onError?: (error: Error) => void
  ): () => void {
    validateFunction('onNext', onNext);
    validateFunction('onError', onError, {optional: true});

    const watch = new DocumentWatch(this.firestore, this);

    return watch.onSnapshot((readTime, size, docs) => {
      for (const document of docs()) {
        if (document.ref.path === this.path) {
          onNext(document);
          return;
        }
      }

      // The document is missing.
      const ref = new DocumentReference(
        this._firestore,
        this._path,
        this._converter
      );
      const document = new DocumentSnapshotBuilder<T>(ref);
      document.readTime = readTime;
      onNext(document.build());
    }, onError || console.error);
  }

  /**
   * Returns true if this `DocumentReference` is equal to the provided value.
   *
   * @param {*} other The value to compare against.
   * @return {boolean} true if this `DocumentReference` is equal to the provided
   * value.
   */
  isEqual(other: firestore.DocumentReference<T>): boolean {
    return (
      this === other ||
      (other instanceof DocumentReference &&
        this._firestore === other._firestore &&
        this._path.isEqual(other._path) &&
        this._converter === other._converter)
    );
  }

  /**
   * Converts this DocumentReference to the Firestore Proto representation.
   *
   * @private
   */
  toProto(): api.IValue {
    return {referenceValue: this.formattedName};
  }

  /**
   * Applies a custom data converter to this DocumentReference, allowing you to
   * use your own custom model objects with Firestore. When you call set(),
   * get(), etc. on the returned DocumentReference instance, the provided
   * converter will convert between Firestore data and your custom type U.
   *
   * Using the converter allows you to specify generic type arguments when
   * storing and retrieving objects from Firestore.
   *
   * @example
   * class Post {
   *   constructor(readonly title: string, readonly author: string) {}
   *
   *   toString(): string {
   *     return this.title + ', by ' + this.author;
   *   }
   * }
   *
   * const postConverter = {
   *   toFirestore(post: Post): FirebaseFirestore.DocumentData {
   *     return {title: post.title, author: post.author};
   *   },
   *   fromFirestore(
   *     snapshot: FirebaseFirestore.QueryDocumentSnapshot
   *   ): Post {
   *     const data = snapshot.data();
   *     return new Post(data.title, data.author);
   *   }
   * };
   *
   * const postSnap = await Firestore()
   *   .collection('posts')
   *   .withConverter(postConverter)
   *   .doc().get();
   * const post = postSnap.data();
   * if (post !== undefined) {
   *   post.title; // string
   *   post.toString(); // Should be defined
   *   post.someNonExistentProperty; // TS error
   * }
   *
   * @param {FirestoreDataConverter} converter Converts objects to and from
   * Firestore.
   * @return A DocumentReference<U> that uses the provided converter.
   */
  withConverter<U>(
    converter: firestore.FirestoreDataConverter<U>
  ): DocumentReference<U> {
    return new DocumentReference<U>(this.firestore, this._path, converter);
  }
}

/**
 * A Query order-by field.
 *
 * @private
 * @class
 */
class FieldOrder {
  /**
   * @param field The name of a document field (member) on which to order query
   * results.
   * @param direction One of 'ASCENDING' (default) or 'DESCENDING' to
   * set the ordering direction to ascending or descending, respectively.
   */
  constructor(
    readonly field: FieldPath,
    readonly direction: api.StructuredQuery.Direction = 'ASCENDING'
  ) {}

  /**
   * Generates the proto representation for this field order.
   * @private
   */
  toProto(): api.StructuredQuery.IOrder {
    return {
      field: {
        fieldPath: this.field.formattedName,
      },
      direction: this.direction,
    };
  }
}

/**
 * A field constraint for a Query where clause.
 *
 * @private
 * @class
 */
class FieldFilter {
  /**
   * @param serializer The Firestore serializer
   * @param field The path of the property value to compare.
   * @param op A comparison operation.
   * @param value The value to which to compare the field for inclusion in a
   * query.
   */
  constructor(
    private readonly serializer: Serializer,
    readonly field: FieldPath,
    private readonly op: api.StructuredQuery.FieldFilter.Operator,
    private readonly value: unknown
  ) {}

  /**
   * Returns whether this FieldFilter uses an equals comparison.
   *
   * @private
   */
  isInequalityFilter(): boolean {
    switch (this.op) {
      case 'GREATER_THAN':
      case 'GREATER_THAN_OR_EQUAL':
      case 'LESS_THAN':
      case 'LESS_THAN_OR_EQUAL':
        return true;
      default:
        return false;
    }
  }

  /**
   * Generates the proto representation for this field filter.
   *
   * @private
   */
  toProto(): api.StructuredQuery.IFilter {
    if (typeof this.value === 'number' && isNaN(this.value)) {
      return {
        unaryFilter: {
          field: {
            fieldPath: this.field.formattedName,
          },
          op: 'IS_NAN',
        },
      };
    }

    if (this.value === null) {
      return {
        unaryFilter: {
          field: {
            fieldPath: this.field.formattedName,
          },
          op: 'IS_NULL',
        },
      };
    }

    return {
      fieldFilter: {
        field: {
          fieldPath: this.field.formattedName,
        },
        op: this.op,
        value: this.serializer.encodeValue(this.value),
      },
    };
  }
}

/**
 * A QuerySnapshot contains zero or more
 * [QueryDocumentSnapshot]{@link QueryDocumentSnapshot} objects
 * representing the results of a query. The documents can be accessed as an
 * array via the [documents]{@link QuerySnapshot#documents} property
 * or enumerated using the [forEach]{@link QuerySnapshot#forEach}
 * method. The number of documents can be determined via the
 * [empty]{@link QuerySnapshot#empty} and
 * [size]{@link QuerySnapshot#size} properties.
 *
 * @class QuerySnapshot
 */
export class QuerySnapshot<T = firestore.DocumentData>
  implements firestore.QuerySnapshot<T> {
  private _materializedDocs: Array<QueryDocumentSnapshot<T>> | null = null;
  private _materializedChanges: Array<DocumentChange<T>> | null = null;
  private _docs: (() => Array<QueryDocumentSnapshot<T>>) | null = null;
  private _changes: (() => Array<DocumentChange<T>>) | null = null;

  /**
   * @hideconstructor
   *
   * @param _query The originating query.
   * @param _readTime The time when this query snapshot was obtained.
   * @param _size The number of documents in the result set.
   * @param docs A callback returning a sorted array of documents matching
   * this query
   * @param changes A callback returning a sorted array of document change
   * events for this snapshot.
   */
  constructor(
    private readonly _query: Query<T>,
    private readonly _readTime: Timestamp,
    private readonly _size: number,
    docs: () => Array<QueryDocumentSnapshot<T>>,
    changes: () => Array<DocumentChange<T>>
  ) {
    this._docs = docs;
    this._changes = changes;
  }

  /**
   * The query on which you called get() or onSnapshot() in order to get this
   * QuerySnapshot.
   *
   * @type {Query}
   * @name QuerySnapshot#query
   * @readonly
   *
   * @example
   * let query = firestore.collection('col').where('foo', '==', 'bar');
   *
   * query.limit(10).get().then(querySnapshot => {
   *   console.log(`Returned first batch of results`);
   *   let query = querySnapshot.query;
   *   return query.offset(10).get();
   * }).then(() => {
   *   console.log(`Returned second batch of results`);
   * });
   */
  get query(): Query<T> {
    return this._query;
  }

  /**
   * An array of all the documents in this QuerySnapshot.
   *
   * @type {Array.<QueryDocumentSnapshot>}
   * @name QuerySnapshot#docs
   * @readonly
   *
   * @example
   * let query = firestore.collection('col').where('foo', '==', 'bar');
   *
   * query.get().then(querySnapshot => {
   *   let docs = querySnapshot.docs;
   *   for (let doc of docs) {
   *     console.log(`Document found at path: ${doc.ref.path}`);
   *   }
   * });
   */
  get docs(): Array<QueryDocumentSnapshot<T>> {
    if (this._materializedDocs) {
      return this._materializedDocs!;
    }
    this._materializedDocs = this._docs!();
    this._docs = null;
    return this._materializedDocs!;
  }

  /**
   * True if there are no documents in the QuerySnapshot.
   *
   * @type {boolean}
   * @name QuerySnapshot#empty
   * @readonly
   *
   * @example
   * let query = firestore.collection('col').where('foo', '==', 'bar');
   *
   * query.get().then(querySnapshot => {
   *   if (querySnapshot.empty) {
   *     console.log('No documents found.');
   *   }
   * });
   */
  get empty(): boolean {
    return this._size === 0;
  }

  /**
   * The number of documents in the QuerySnapshot.
   *
   * @type {number}
   * @name QuerySnapshot#size
   * @readonly
   *
   * @example
   * let query = firestore.collection('col').where('foo', '==', 'bar');
   *
   * query.get().then(querySnapshot => {
   *   console.log(`Found ${querySnapshot.size} documents.`);
   * });
   */
  get size(): number {
    return this._size;
  }

  /**
   * The time this query snapshot was obtained.
   *
   * @type {Timestamp}
   * @name QuerySnapshot#readTime
   *
   * @example
   * let query = firestore.collection('col').where('foo', '==', 'bar');
   *
   * query.get().then((querySnapshot) => {
   *   let readTime = querySnapshot.readTime;
   *   console.log(`Query results returned at '${readTime.toDate()}'`);
   * });
   */
  get readTime(): Timestamp {
    return this._readTime;
  }

  /**
   * Returns an array of the documents changes since the last snapshot. If
   * this is the first snapshot, all documents will be in the list as added
   * changes.
   *
   * @return {Array.<DocumentChange>}
   *
   * @example
   * let query = firestore.collection('col').where('foo', '==', 'bar');
   *
   * query.onSnapshot(querySnapshot => {
   *   let changes = querySnapshot.docChanges();
   *   for (let change of changes) {
   *     console.log(`A document was ${change.type}.`);
   *   }
   * });
   */
  docChanges(): Array<DocumentChange<T>> {
    if (this._materializedChanges) {
      return this._materializedChanges!;
    }
    this._materializedChanges = this._changes!();
    this._changes = null;
    return this._materializedChanges!;
  }

  /**
   * Enumerates all of the documents in the QuerySnapshot. This is a convenience
   * method for running the same callback on each {@link QueryDocumentSnapshot}
   * that is returned.
   *
   * @param {function} callback A callback to be called with a
   * [QueryDocumentSnapshot]{@link QueryDocumentSnapshot} for each document in
   * the snapshot.
   * @param {*=} thisArg The `this` binding for the callback..
   *
   * @example
   * let query = firestore.collection('col').where('foo', '==', 'bar');
   *
   * query.get().then(querySnapshot => {
   *   querySnapshot.forEach(documentSnapshot => {
   *     console.log(`Document found at path: ${documentSnapshot.ref.path}`);
   *   });
   * });
   */
  forEach(
    callback: (result: firestore.QueryDocumentSnapshot<T>) => void,
    thisArg?: unknown
  ): void {
    validateFunction('callback', callback);

    for (const doc of this.docs) {
      callback.call(thisArg, doc);
    }
  }

  /**
   * Returns true if the document data in this `QuerySnapshot` is equal to the
   * provided value.
   *
   * @param {*} other The value to compare against.
   * @return {boolean} true if this `QuerySnapshot` is equal to the provided
   * value.
   */
  isEqual(other: firestore.QuerySnapshot<T>): boolean {
    // Since the read time is different on every query read, we explicitly
    // ignore all metadata in this comparison.

    if (this === other) {
      return true;
    }

    if (!(other instanceof QuerySnapshot)) {
      return false;
    }

    if (this._size !== other._size) {
      return false;
    }

    if (!this._query.isEqual(other._query)) {
      return false;
    }

    if (this._materializedDocs && !this._materializedChanges) {
      // If we have only materialized the documents, we compare them first.
      return (
        isArrayEqual(this.docs, other.docs) &&
        isArrayEqual(this.docChanges(), other.docChanges())
      );
    }

    // Otherwise, we compare the changes first as we expect there to be fewer.
    return (
      isArrayEqual(this.docChanges(), other.docChanges()) &&
      isArrayEqual(this.docs, other.docs)
    );
  }
}

/** Internal representation of a query cursor before serialization. */
interface QueryCursor {
  before: boolean;
  values: unknown[];
}

/*!
 * Denotes whether a provided limit is applied to the beginning or the end of
 * the result set.
 */
enum LimitType {
  First,
  Last,
}

/**
 * Internal class representing custom Query options.
 *
 * These options are immutable. Modified options can be created using `with()`.
 * @private
 */
export class QueryOptions<T> {
  constructor(
    readonly parentPath: ResourcePath,
    readonly collectionId: string,
    readonly converter: firestore.FirestoreDataConverter<T>,
    readonly allDescendants: boolean,
    readonly fieldFilters: FieldFilter[],
    readonly fieldOrders: FieldOrder[],
    readonly startAt?: QueryCursor,
    readonly endAt?: QueryCursor,
    readonly limit?: number,
    readonly limitType?: LimitType,
    readonly offset?: number,
    readonly projection?: api.StructuredQuery.IProjection
  ) {}

  /**
   * Returns query options for a collection group query.
   * @private
   */
  static forCollectionGroupQuery<T>(
    collectionId: string,
    converter = defaultConverter<T>()
  ): QueryOptions<T> {
    return new QueryOptions<T>(
      /*parentPath=*/ ResourcePath.EMPTY,
      collectionId,
      converter,
      /*allDescendants=*/ true,
      /*fieldFilters=*/ [],
      /*fieldOrders=*/ []
    );
  }

  /**
   * Returns query options for a single-collection query.
   * @private
   */
  static forCollectionQuery<T>(
    collectionRef: ResourcePath,
    converter = defaultConverter<T>()
  ): QueryOptions<T> {
    return new QueryOptions<T>(
      collectionRef.parent()!,
      collectionRef.id!,
      converter,
      /*allDescendants=*/ false,
      /*fieldFilters=*/ [],
      /*fieldOrders=*/ []
    );
  }

  /**
   * Returns the union of the current and the provided options.
   * @private
   */
  with(settings: Partial<Omit<QueryOptions<T>, 'converter'>>): QueryOptions<T> {
    return new QueryOptions(
      coalesce(settings.parentPath, this.parentPath)!,
      coalesce(settings.collectionId, this.collectionId)!,
      this.converter,
      coalesce(settings.allDescendants, this.allDescendants)!,
      coalesce(settings.fieldFilters, this.fieldFilters)!,
      coalesce(settings.fieldOrders, this.fieldOrders)!,
      coalesce(settings.startAt, this.startAt),
      coalesce(settings.endAt, this.endAt),
      coalesce(settings.limit, this.limit),
      coalesce(settings.limitType, this.limitType),
      coalesce(settings.offset, this.offset),
      coalesce(settings.projection, this.projection)
    );
  }

  withConverter<U>(
    converter: firestore.FirestoreDataConverter<U>
  ): QueryOptions<U> {
    return new QueryOptions<U>(
      this.parentPath,
      this.collectionId,
      converter,
      this.allDescendants,
      this.fieldFilters,
      this.fieldOrders,
      this.startAt,
      this.endAt,
      this.limit,
      this.limitType,
      this.offset,
      this.projection
    );
  }

  hasFieldOrders(): boolean {
    return this.fieldOrders.length > 0;
  }

  isEqual(other: QueryOptions<T>): boolean {
    if (this === other) {
      return true;
    }

    return (
      other instanceof QueryOptions &&
      this.parentPath.isEqual(other.parentPath) &&
      this.collectionId === other.collectionId &&
      this.converter === other.converter &&
      this.allDescendants === other.allDescendants &&
      this.limit === other.limit &&
      this.offset === other.offset &&
      deepEqual(this.fieldFilters, other.fieldFilters) &&
      deepEqual(this.fieldOrders, other.fieldOrders) &&
      deepEqual(this.startAt, other.startAt) &&
      deepEqual(this.endAt, other.endAt) &&
      deepEqual(this.projection, other.projection)
    );
  }
}

/**
 * A Query refers to a query which you can read or stream from. You can also
 * construct refined Query objects by adding filters and ordering.
 *
 * @class Query
 */
export class Query<T = firestore.DocumentData> implements firestore.Query<T> {
  private readonly _serializer: Serializer;
  protected readonly _allowUndefined: boolean;

  /**
   * @hideconstructor
   *
   * @param _firestore The Firestore Database client.
   * @param _queryOptions Options that define the query.
   */
  constructor(
    private readonly _firestore: Firestore,
    protected readonly _queryOptions: QueryOptions<T>
  ) {
    this._serializer = new Serializer(_firestore);
    this._allowUndefined = !!this._firestore._settings
      .ignoreUndefinedProperties;
  }

  /**
   * Detects the argument type for Firestore cursors.
   *
   * @private
   * @param fieldValuesOrDocumentSnapshot A snapshot of the document or a set
   * of field values.
   * @returns 'true' if the input is a single DocumentSnapshot..
   */
  static _isDocumentSnapshot(
    fieldValuesOrDocumentSnapshot: Array<DocumentSnapshot<unknown> | unknown>
  ): boolean {
    return (
      fieldValuesOrDocumentSnapshot.length === 1 &&
      fieldValuesOrDocumentSnapshot[0] instanceof DocumentSnapshot
    );
  }

  /**
   * Extracts field values from the DocumentSnapshot based on the provided
   * field order.
   *
   * @private
   * @param documentSnapshot The document to extract the fields from.
   * @param fieldOrders The field order that defines what fields we should
   * extract.
   * @return {Array.<*>} The field values to use.
   * @private
   */
  static _extractFieldValues(
    documentSnapshot: DocumentSnapshot,
    fieldOrders: FieldOrder[]
  ): unknown[] {
    const fieldValues: unknown[] = [];

    for (const fieldOrder of fieldOrders) {
      if (FieldPath.documentId().isEqual(fieldOrder.field)) {
        fieldValues.push(documentSnapshot.ref);
      } else {
        const fieldValue = documentSnapshot.get(fieldOrder.field);
        if (fieldValue === undefined) {
          throw new Error(
            `Field "${fieldOrder.field}" is missing in the provided DocumentSnapshot. ` +
              'Please provide a document that contains values for all specified ' +
              'orderBy() and where() constraints.'
          );
        } else {
          fieldValues.push(fieldValue);
        }
      }
    }
    return fieldValues;
  }

  /**
   * The [Firestore]{@link Firestore} instance for the Firestore
   * database (useful for performing transactions, etc.).
   *
   * @type {Firestore}
   * @name Query#firestore
   * @readonly
   *
   * @example
   * let collectionRef = firestore.collection('col');
   *
   * collectionRef.add({foo: 'bar'}).then(documentReference => {
   *   let firestore = documentReference.firestore;
   *   console.log(`Root location for document is ${firestore.formattedName}`);
   * });
   */
  get firestore(): Firestore {
    return this._firestore;
  }

  /**
   * Creates and returns a new [Query]{@link Query} with the additional filter
   * that documents must contain the specified field and that its value should
   * satisfy the relation constraint provided.
   *
   * Returns a new Query that constrains the value of a Document property.
   *
   * This function returns a new (immutable) instance of the Query (rather than
   * modify the existing instance) to impose the filter.
   *
   * @param {string|FieldPath} fieldPath The name of a property value to compare.
   * @param {string} opStr A comparison operation in the form of a string
   * (e.g., "<").
   * @param {*} value The value to which to compare the field for inclusion in
   * a query.
   * @returns {Query} The created Query.
   *
   * @example
   * let collectionRef = firestore.collection('col');
   *
   * collectionRef.where('foo', '==', 'bar').get().then(querySnapshot => {
   *   querySnapshot.forEach(documentSnapshot => {
   *     console.log(`Found document at ${documentSnapshot.ref.path}`);
   *   });
   * });
   */
  where(
    fieldPath: string | firestore.FieldPath,
    opStr: firestore.WhereFilterOp,
    value: unknown
  ): Query<T> {
    validateFieldPath('fieldPath', fieldPath);
    opStr = validateQueryOperator('opStr', opStr, value);
    validateQueryValue('value', value, this._allowUndefined);

    if (this._queryOptions.startAt || this._queryOptions.endAt) {
      throw new Error(
        'Cannot specify a where() filter after calling startAt(), ' +
          'startAfter(), endBefore() or endAt().'
      );
    }

    const path = FieldPath.fromArgument(fieldPath);

    if (FieldPath.documentId().isEqual(path)) {
      if (opStr === 'array-contains' || opStr === 'array-contains-any') {
        throw new Error(
          `Invalid Query. You can't perform '${opStr}' ` +
            'queries on FieldPath.documentId().'
        );
      }

      if (opStr === 'in') {
        if (!Array.isArray(value) || value.length === 0) {
          throw new Error(
            `Invalid Query. A non-empty array is required for '${opStr}' filters.`
          );
        }
        value = value.map(el => this.validateReference(el));
      } else {
        value = this.validateReference(value);
      }
    }

    const fieldFilter = new FieldFilter(
      this._serializer,
      path,
      comparisonOperators[opStr],
      value
    );

    const options = this._queryOptions.with({
      fieldFilters: this._queryOptions.fieldFilters.concat(fieldFilter),
    });
    return new Query(this._firestore, options);
  }

  /**
   * Creates and returns a new [Query]{@link Query} instance that applies a
   * field mask to the result and returns only the specified subset of fields.
   * You can specify a list of field paths to return, or use an empty list to
   * only return the references of matching documents.
   *
   * Queries that contain field masks cannot be listened to via `onSnapshot()`
   * listeners.
   *
   * This function returns a new (immutable) instance of the Query (rather than
   * modify the existing instance) to impose the field mask.
   *
   * @param {...(string|FieldPath)} fieldPaths The field paths to return.
   * @returns {Query} The created Query.
   *
   * @example
   * let collectionRef = firestore.collection('col');
   * let documentRef = collectionRef.doc('doc');
   *
   * return documentRef.set({x:10, y:5}).then(() => {
   *   return collectionRef.where('x', '>', 5).select('y').get();
   * }).then((res) => {
   *   console.log(`y is ${res.docs[0].get('y')}.`);
   * });
   */
  select(...fieldPaths: Array<string | FieldPath>): Query<T> {
    const fields: api.StructuredQuery.IFieldReference[] = [];

    if (fieldPaths.length === 0) {
      fields.push({fieldPath: FieldPath.documentId().formattedName});
    } else {
      for (let i = 0; i < fieldPaths.length; ++i) {
        validateFieldPath(i, fieldPaths[i]);
        fields.push({
          fieldPath: FieldPath.fromArgument(fieldPaths[i]).formattedName,
        });
      }
    }

    const options = this._queryOptions.with({projection: {fields}});
    return new Query(this._firestore, options);
  }

  /**
   * Creates and returns a new [Query]{@link Query} that's additionally sorted
   * by the specified field, optionally in descending order instead of
   * ascending.
   *
   * This function returns a new (immutable) instance of the Query (rather than
   * modify the existing instance) to impose the field mask.
   *
   * @param {string|FieldPath} fieldPath The field to sort by.
   * @param {string=} directionStr Optional direction to sort by ('asc' or
   * 'desc'). If not specified, order will be ascending.
   * @returns {Query} The created Query.
   *
   * @example
   * let query = firestore.collection('col').where('foo', '>', 42);
   *
   * query.orderBy('foo', 'desc').get().then(querySnapshot => {
   *   querySnapshot.forEach(documentSnapshot => {
   *     console.log(`Found document at ${documentSnapshot.ref.path}`);
   *   });
   * });
   */
  orderBy(
    fieldPath: string | firestore.FieldPath,
    directionStr?: firestore.OrderByDirection
  ): Query<T> {
    validateFieldPath('fieldPath', fieldPath);
    directionStr = validateQueryOrder('directionStr', directionStr);

    if (this._queryOptions.startAt || this._queryOptions.endAt) {
      throw new Error(
        'Cannot specify an orderBy() constraint after calling ' +
          'startAt(), startAfter(), endBefore() or endAt().'
      );
    }

    const newOrder = new FieldOrder(
      FieldPath.fromArgument(fieldPath),
      directionOperators[directionStr || 'asc']
    );

    const options = this._queryOptions.with({
      fieldOrders: this._queryOptions.fieldOrders.concat(newOrder),
    });
    return new Query(this._firestore, options);
  }

  /**
   * Creates and returns a new [Query]{@link Query} that only returns the
   * first matching documents.
   *
   * This function returns a new (immutable) instance of the Query (rather than
   * modify the existing instance) to impose the limit.
   *
   * @param {number} limit The maximum number of items to return.
   * @returns {Query} The created Query.
   *
   * @example
   * let query = firestore.collection('col').where('foo', '>', 42);
   *
   * query.limit(1).get().then(querySnapshot => {
   *   querySnapshot.forEach(documentSnapshot => {
   *     console.log(`Found document at ${documentSnapshot.ref.path}`);
   *   });
   * });
   */
  limit(limit: number): Query<T> {
    validateInteger('limit', limit);

    const options = this._queryOptions.with({
      limit,
      limitType: LimitType.First,
    });
    return new Query(this._firestore, options);
  }

  /**
   * Creates and returns a new [Query]{@link Query} that only returns the
   * last matching documents.
   *
   * You must specify at least one orderBy clause for limitToLast queries,
   * otherwise an exception will be thrown during execution.
   *
   * Results for limitToLast queries cannot be streamed via the `stream()` API.
   *
   * @param limit The maximum number of items to return.
   * @return The created Query.
   *
   * @example
   * let query = firestore.collection('col').where('foo', '>', 42);
   *
   * query.limitToLast(1).get().then(querySnapshot => {
   *   querySnapshot.forEach(documentSnapshot => {
   *     console.log(`Last matching document is ${documentSnapshot.ref.path}`);
   *   });
   * });
   */
  limitToLast(limit: number): Query<T> {
    validateInteger('limitToLast', limit);

    const options = this._queryOptions.with({limit, limitType: LimitType.Last});
    return new Query(this._firestore, options);
  }

  /**
   * Specifies the offset of the returned results.
   *
   * This function returns a new (immutable) instance of the
   * [Query]{@link Query} (rather than modify the existing instance)
   * to impose the offset.
   *
   * @param {number} offset The offset to apply to the Query results
   * @returns {Query} The created Query.
   *
   * @example
   * let query = firestore.collection('col').where('foo', '>', 42);
   *
   * query.limit(10).offset(20).get().then(querySnapshot => {
   *   querySnapshot.forEach(documentSnapshot => {
   *     console.log(`Found document at ${documentSnapshot.ref.path}`);
   *   });
   * });
   */
  offset(offset: number): Query<T> {
    validateInteger('offset', offset);

    const options = this._queryOptions.with({offset});
    return new Query(this._firestore, options);
  }

  /**
   * Returns true if this `Query` is equal to the provided value.
   *
   * @param {*} other The value to compare against.
   * @return {boolean} true if this `Query` is equal to the provided value.
   */
  isEqual(other: firestore.Query<T>): boolean {
    if (this === other) {
      return true;
    }

    return (
      other instanceof Query && this._queryOptions.isEqual(other._queryOptions)
    );
  }

  /**
   * Computes the backend ordering semantics for DocumentSnapshot cursors.
   *
   * @private
   * @param cursorValuesOrDocumentSnapshot The snapshot of the document or the
   * set of field values to use as the boundary.
   * @returns The implicit ordering semantics.
   */
  private createImplicitOrderBy(
    cursorValuesOrDocumentSnapshot: Array<DocumentSnapshot<unknown> | unknown>
  ): FieldOrder[] {
    if (!Query._isDocumentSnapshot(cursorValuesOrDocumentSnapshot)) {
      return this._queryOptions.fieldOrders;
    }

    const fieldOrders = this._queryOptions.fieldOrders.slice();
    let hasDocumentId = false;

    if (fieldOrders.length === 0) {
      // If no explicit ordering is specified, use the first inequality to
      // define an implicit order.
      for (const fieldFilter of this._queryOptions.fieldFilters) {
        if (fieldFilter.isInequalityFilter()) {
          fieldOrders.push(new FieldOrder(fieldFilter.field));
          break;
        }
      }
    } else {
      for (const fieldOrder of fieldOrders) {
        if (FieldPath.documentId().isEqual(fieldOrder.field)) {
          hasDocumentId = true;
        }
      }
    }

    if (!hasDocumentId) {
      // Add implicit sorting by name, using the last specified direction.
      const lastDirection =
        fieldOrders.length === 0
          ? directionOperators.ASC
          : fieldOrders[fieldOrders.length - 1].direction;

      fieldOrders.push(new FieldOrder(FieldPath.documentId(), lastDirection));
    }

    return fieldOrders;
  }

  /**
   * Builds a Firestore 'Position' proto message.
   *
   * @private
   * @param {Array.<FieldOrder>} fieldOrders The field orders to use for this
   * cursor.
   * @param {Array.<DocumentSnapshot|*>} cursorValuesOrDocumentSnapshot The
   * snapshot of the document or the set of field values to use as the boundary.
   * @param before Whether the query boundary lies just before or after the
   * provided data.
   * @returns {Object} The proto message.
   */
  private createCursor(
    fieldOrders: FieldOrder[],
    cursorValuesOrDocumentSnapshot: Array<DocumentSnapshot | unknown>,
    before: boolean
  ): QueryCursor {
    let fieldValues;

    if (Query._isDocumentSnapshot(cursorValuesOrDocumentSnapshot)) {
      fieldValues = Query._extractFieldValues(
        cursorValuesOrDocumentSnapshot[0] as DocumentSnapshot,
        fieldOrders
      );
    } else {
      fieldValues = cursorValuesOrDocumentSnapshot;
    }

    if (fieldValues.length > fieldOrders.length) {
      throw new Error(
        'Too many cursor values specified. The specified ' +
          'values must match the orderBy() constraints of the query.'
      );
    }

    const options: QueryCursor = {values: [], before};

    for (let i = 0; i < fieldValues.length; ++i) {
      let fieldValue = fieldValues[i];

      if (FieldPath.documentId().isEqual(fieldOrders[i].field)) {
        fieldValue = this.validateReference(fieldValue);
      }

      validateQueryValue(i, fieldValue, this._allowUndefined);
      options.values!.push(fieldValue);
    }

    return options;
  }

  /**
   * Validates that a value used with FieldValue.documentId() is either a
   * string or a DocumentReference that is part of the query`s result set.
   * Throws a validation error or returns a DocumentReference that can
   * directly be used in the Query.
   *
   * @param val The value to validate.
   * @throws If the value cannot be used for this query.
   * @return If valid, returns a DocumentReference that can be used with the
   * query.
   * @private
   */
  private validateReference(val: unknown): DocumentReference<T> {
    const basePath = this._queryOptions.allDescendants
      ? this._queryOptions.parentPath
      : this._queryOptions.parentPath.append(this._queryOptions.collectionId);
    let reference: DocumentReference<T>;

    if (typeof val === 'string') {
      const path = basePath.append(val);

      if (this._queryOptions.allDescendants) {
        if (!path.isDocument) {
          throw new Error(
            'When querying a collection group and ordering by ' +
              'FieldPath.documentId(), the corresponding value must result in ' +
              `a valid document path, but '${val}' is not because it ` +
              'contains an odd number of segments.'
          );
        }
      } else if (val.indexOf('/') !== -1) {
        throw new Error(
          'When querying a collection and ordering by FieldPath.documentId(), ' +
            `the corresponding value must be a plain document ID, but '${val}' ` +
            'contains a slash.'
        );
      }

      reference = new DocumentReference(
        this._firestore,
        basePath.append(val),
        this._queryOptions.converter
      );
    } else if (val instanceof DocumentReference) {
      reference = val;
      if (!basePath.isPrefixOf(reference._path)) {
        throw new Error(
          `"${reference.path}" is not part of the query result set and ` +
            'cannot be used as a query boundary.'
        );
      }
    } else {
      throw new Error(
        'The corresponding value for FieldPath.documentId() must be a ' +
          `string or a DocumentReference, but was "${val}".`
      );
    }

    if (
      !this._queryOptions.allDescendants &&
      reference._path.parent()!.compareTo(basePath) !== 0
    ) {
      throw new Error(
        'Only a direct child can be used as a query boundary. ' +
          `Found: "${reference.path}".`
      );
    }
    return reference;
  }

  /**
   * Creates and returns a new [Query]{@link Query} that starts at the provided
   * set of field values relative to the order of the query. The order of the
   * provided values must match the order of the order by clauses of the query.
   *
   * @param {...*|DocumentSnapshot} fieldValuesOrDocumentSnapshot The snapshot
   * of the document the query results should start at or the field values to
   * start this query at, in order of the query's order by.
   * @returns {Query} A query with the new starting point.
   *
   * @example
   * let query = firestore.collection('col');
   *
   * query.orderBy('foo').startAt(42).get().then(querySnapshot => {
   *   querySnapshot.forEach(documentSnapshot => {
   *     console.log(`Found document at ${documentSnapshot.ref.path}`);
   *   });
   * });
   */
  startAt(
    ...fieldValuesOrDocumentSnapshot: Array<
      firestore.DocumentSnapshot<unknown> | unknown
    >
  ): Query<T> {
    validateMinNumberOfArguments(
      'Query.startAt',
      fieldValuesOrDocumentSnapshot,
      1
    );

    const fieldOrders = this.createImplicitOrderBy(
      fieldValuesOrDocumentSnapshot
    );
    const startAt = this.createCursor(
      fieldOrders,
      fieldValuesOrDocumentSnapshot,
      true
    );

    const options = this._queryOptions.with({fieldOrders, startAt});
    return new Query(this._firestore, options);
  }

  /**
   * Creates and returns a new [Query]{@link Query} that starts after the
   * provided set of field values relative to the order of the query. The order
   * of the provided values must match the order of the order by clauses of the
   * query.
   *
   * @param {...*|DocumentSnapshot} fieldValuesOrDocumentSnapshot The snapshot
   * of the document the query results should start after or the field values to
   * start this query after, in order of the query's order by.
   * @returns {Query} A query with the new starting point.
   *
   * @example
   * let query = firestore.collection('col');
   *
   * query.orderBy('foo').startAfter(42).get().then(querySnapshot => {
   *   querySnapshot.forEach(documentSnapshot => {
   *     console.log(`Found document at ${documentSnapshot.ref.path}`);
   *   });
   * });
   */
  startAfter(
    ...fieldValuesOrDocumentSnapshot: Array<
      firestore.DocumentSnapshot<unknown> | unknown
    >
  ): Query<T> {
    validateMinNumberOfArguments(
      'Query.startAfter',
      fieldValuesOrDocumentSnapshot,
      1
    );

    const fieldOrders = this.createImplicitOrderBy(
      fieldValuesOrDocumentSnapshot
    );
    const startAt = this.createCursor(
      fieldOrders,
      fieldValuesOrDocumentSnapshot,
      false
    );

    const options = this._queryOptions.with({fieldOrders, startAt});
    return new Query(this._firestore, options);
  }

  /**
   * Creates and returns a new [Query]{@link Query} that ends before the set of
   * field values relative to the order of the query. The order of the provided
   * values must match the order of the order by clauses of the query.
   *
   * @param {...*|DocumentSnapshot} fieldValuesOrDocumentSnapshot The snapshot
   * of the document the query results should end before or the field values to
   * end this query before, in order of the query's order by.
   * @returns {Query} A query with the new ending point.
   *
   * @example
   * let query = firestore.collection('col');
   *
   * query.orderBy('foo').endBefore(42).get().then(querySnapshot => {
   *   querySnapshot.forEach(documentSnapshot => {
   *     console.log(`Found document at ${documentSnapshot.ref.path}`);
   *   });
   * });
   */
  endBefore(
    ...fieldValuesOrDocumentSnapshot: Array<
      firestore.DocumentSnapshot<unknown> | unknown
    >
  ): Query<T> {
    validateMinNumberOfArguments(
      'Query.endBefore',
      fieldValuesOrDocumentSnapshot,
      1
    );

    const fieldOrders = this.createImplicitOrderBy(
      fieldValuesOrDocumentSnapshot
    );
    const endAt = this.createCursor(
      fieldOrders,
      fieldValuesOrDocumentSnapshot,
      true
    );

    const options = this._queryOptions.with({fieldOrders, endAt});
    return new Query(this._firestore, options);
  }

  /**
   * Creates and returns a new [Query]{@link Query} that ends at the provided
   * set of field values relative to the order of the query. The order of the
   * provided values must match the order of the order by clauses of the query.
   *
   * @param {...*|DocumentSnapshot} fieldValuesOrDocumentSnapshot The snapshot
   * of the document the query results should end at or the field values to end
   * this query at, in order of the query's order by.
   * @returns {Query} A query with the new ending point.
   *
   * @example
   * let query = firestore.collection('col');
   *
   * query.orderBy('foo').endAt(42).get().then(querySnapshot => {
   *   querySnapshot.forEach(documentSnapshot => {
   *     console.log(`Found document at ${documentSnapshot.ref.path}`);
   *   });
   * });
   */
  endAt(
    ...fieldValuesOrDocumentSnapshot: Array<
      firestore.DocumentSnapshot<unknown> | unknown
    >
  ): Query<T> {
    validateMinNumberOfArguments(
      'Query.endAt',
      fieldValuesOrDocumentSnapshot,
      1
    );

    const fieldOrders = this.createImplicitOrderBy(
      fieldValuesOrDocumentSnapshot
    );
    const endAt = this.createCursor(
      fieldOrders,
      fieldValuesOrDocumentSnapshot,
      false
    );

    const options = this._queryOptions.with({fieldOrders, endAt});
    return new Query(this._firestore, options);
  }

  /**
   * Executes the query and returns the results as a
   * [QuerySnapshot]{@link QuerySnapshot}.
   *
   * @returns {Promise.<QuerySnapshot>} A Promise that resolves with the results
   * of the Query.
   *
   * @example
   * let query = firestore.collection('col').where('foo', '==', 'bar');
   *
   * query.get().then(querySnapshot => {
   *   querySnapshot.forEach(documentSnapshot => {
   *     console.log(`Found document at ${documentSnapshot.ref.path}`);
   *   });
   * });
   */
  get(): Promise<QuerySnapshot<T>> {
    return this._get();
  }

  /**
   * Internal get() method that accepts an optional transaction id.
   *
   * @private
   * @param {bytes=} transactionId A transaction ID.
   */
  _get(transactionId?: Uint8Array): Promise<QuerySnapshot<T>> {
    const docs: Array<QueryDocumentSnapshot<T>> = [];

    // Capture the error stack to preserve stack tracing across async calls.
    const stack = Error().stack!;

    return new Promise((resolve, reject) => {
      let readTime: Timestamp;

      this._stream(transactionId)
        .on('error', err => {
          reject(wrapError(err, stack));
        })
        .on('data', result => {
          readTime = result.readTime;
          if (result.document) {
            docs.push(result.document);
          }
        })
        .on('end', () => {
          if (this._queryOptions.limitType === LimitType.Last) {
            // The results for limitToLast queries need to be flipped since
            // we reversed the ordering constraints before sending the query
            // to the backend.
            docs.reverse();
          }

          resolve(
            new QuerySnapshot(
              this,
              readTime,
              docs.length,
              () => docs,
              () => {
                const changes: Array<DocumentChange<T>> = [];
                for (let i = 0; i < docs.length; ++i) {
                  changes.push(new DocumentChange('added', docs[i], -1, i));
                }
                return changes;
              }
            )
          );
        });
    });
  }

  /**
   * Executes the query and streams the results as
   * [QueryDocumentSnapshots]{@link QueryDocumentSnapshot}.
   *
   * @returns {Stream.<QueryDocumentSnapshot>} A stream of
   * QueryDocumentSnapshots.
   *
   * @example
   * let query = firestore.collection('col').where('foo', '==', 'bar');
   *
   * let count = 0;
   *
   * query.stream().on('data', (documentSnapshot) => {
   *   console.log(`Found document with name '${documentSnapshot.id}'`);
   *   ++count;
   * }).on('end', () => {
   *   console.log(`Total count is ${count}`);
   * });
   */
  stream(): NodeJS.ReadableStream {
    if (this._queryOptions.limitType === LimitType.Last) {
      throw new Error(
        'Query results for queries that include limitToLast() ' +
          'constraints cannot be streamed. Use Query.get() instead.'
      );
    }

    const responseStream = this._stream();
    const transform = new Transform({
      objectMode: true,
      transform(chunk, encoding, callback) {
        callback(undefined, chunk.document);
      },
    });

    responseStream.pipe(transform);
    responseStream.on('error', e => transform.destroy(e));
    return transform;
  }

  /**
   * Converts a QueryCursor to its proto representation.
   *
   * @param cursor The original cursor value
   * @private
   */
  private toCursor(cursor: QueryCursor | undefined): api.ICursor | undefined {
    if (cursor) {
      const values = cursor.values.map(
        val => this._serializer.encodeValue(val) as api.IValue
      );
      return cursor.before ? {before: true, values} : {values};
    }

    return undefined;
  }

  /**
   * Internal method for serializing a query to its RunQuery proto
   * representation with an optional transaction id or read time.
   *
   * @param transactionIdOrReadTime A transaction ID or the read time at which
   * to execute the query.
   * @private
   * @returns Serialized JSON for the query.
   */
  toProto(
    transactionIdOrReadTime?: Uint8Array | Timestamp
  ): api.IRunQueryRequest {
    const projectId = this.firestore.projectId;
    const parentPath = this._queryOptions.parentPath.toQualifiedResourcePath(
      projectId
    );

    const structuredQuery = this.toStructuredQuery();

    // For limitToLast queries, the structured query has to be translated to a version with
    // reversed ordered, and flipped startAt/endAt to work properly.
    if (this._queryOptions.limitType === LimitType.Last) {
      if (!this._queryOptions.hasFieldOrders()) {
        throw new Error(
          'limitToLast() queries require specifying at least one orderBy() clause.'
        );
      }

      structuredQuery.orderBy = this._queryOptions.fieldOrders!.map(order => {
        // Flip the orderBy directions since we want the last results
        const dir =
          order.direction === 'DESCENDING' ? 'ASCENDING' : 'DESCENDING';
        return new FieldOrder(order.field, dir).toProto();
      });

      // Swap the cursors to match the now-flipped query ordering.
      structuredQuery.startAt = this._queryOptions.endAt
        ? this.toCursor({
            values: this._queryOptions.endAt.values,
            before: !this._queryOptions.endAt.before,
          })
        : undefined;
      structuredQuery.endAt = this._queryOptions.startAt
        ? this.toCursor({
            values: this._queryOptions.startAt.values,
            before: !this._queryOptions.startAt.before,
          })
        : undefined;
    }

    return {
      parent: parentPath.formattedName,
      transaction: transactionId,
      structuredQuery,
    };
  }

  /**
   * Converts current Query to an IBundledQuery.
   */
  toBundledQuery(): protos.firestore.IBundledQuery {
    const projectId = this.firestore.projectId;
    const parentPath = this._queryOptions.parentPath.toQualifiedResourcePath(
      projectId
    );
    const structuredQuery = this.toStructuredQuery();

    const bundledQuery: protos.firestore.IBundledQuery = {
      parent: parentPath.formattedName,
      structuredQuery,
    };
    if (this._queryOptions.limitType === LimitType.First) {
      bundledQuery.limitType = 'FIRST';
    } else if (this._queryOptions.limitType === LimitType.Last) {
      bundledQuery.limitType = 'LAST';
    }

    return bundledQuery;
  }

  private toStructuredQuery(): api.IStructuredQuery {
    const structuredQuery: api.IStructuredQuery = {
      from: [
        {
          collectionId: this._queryOptions.collectionId,
        },
      ],
    };

    if (this._queryOptions.allDescendants) {
      structuredQuery.from![0].allDescendants = true;
    }

    if (this._queryOptions.fieldFilters.length === 1) {
      structuredQuery.where = this._queryOptions.fieldFilters[0].toProto();
    } else if (this._queryOptions.fieldFilters.length > 1) {
      const filters: api.StructuredQuery.IFilter[] = [];
      for (const fieldFilter of this._queryOptions.fieldFilters) {
        filters.push(fieldFilter.toProto());
      }
      structuredQuery.where = {
        compositeFilter: {
          op: 'AND',
          filters,
        },
      };
    }

    if (this._queryOptions.hasFieldOrders()) {
      structuredQuery.orderBy = this._queryOptions.fieldOrders.map(o =>
        o.toProto()
      );
    }

    structuredQuery.startAt = this.toCursor(this._queryOptions.startAt);
    structuredQuery.endAt = this.toCursor(this._queryOptions.endAt);

    if (this._queryOptions.limit) {
      structuredQuery.limit = {value: this._queryOptions.limit};
    }

    structuredQuery.offset = this._queryOptions.offset;
    structuredQuery.select = this._queryOptions.projection;

<<<<<<< HEAD
    return structuredQuery;
=======
    if (transactionIdOrReadTime instanceof Uint8Array) {
      reqOpts.transaction = transactionIdOrReadTime;
    } else if (transactionIdOrReadTime instanceof Timestamp) {
      reqOpts.readTime = transactionIdOrReadTime.toProto().timestampValue;
    }
    return reqOpts;
>>>>>>> 48ca412a
  }

  /**
   * Internal streaming method that accepts an optional transaction ID.
   *
   * @param transactionId A transaction ID.
   * @private
   * @returns A stream of document results.
   */
  _stream(transactionId?: Uint8Array): NodeJS.ReadableStream {
    const tag = requestTag();
<<<<<<< HEAD

    const stream = new Transform({
      objectMode: true,
      transform: (proto, enc, callback) => {
        const readTime = Timestamp.fromProto(proto.readTime);
        if (proto.document) {
          const document = this.firestore.snapshot_(
            proto.document,
            proto.readTime
          );
          const finalDoc = new DocumentSnapshotBuilder(
            document.ref.withConverter(this._queryOptions.converter)
          );
          // Recreate the QueryDocumentSnapshot with the DocumentReference
          // containing the original converter.
          finalDoc.fieldsProto = document._fieldsProto;
          finalDoc.readTime = document.readTime;
          finalDoc.createTime = document.createTime;
          finalDoc.updateTime = document.updateTime;
          callback(undefined, {document: finalDoc.build(), readTime});
        } else {
          callback(undefined, {readTime});
        }
      },
=======
    const self = this;

    let lastReceivedDocument: QueryDocumentSnapshot<T> | null = null;

    const stream = through2.obj(function(this, proto, enc, callback) {
      const readTime = Timestamp.fromProto(proto.readTime);
      if (proto.document) {
        const document = self.firestore.snapshot_(
          proto.document,
          proto.readTime
        );
        const finalDoc = new DocumentSnapshotBuilder<T>(
          document.ref.withConverter(self._queryOptions.converter)
        );
        // Recreate the QueryDocumentSnapshot with the DocumentReference
        // containing the original converter.
        finalDoc.fieldsProto = document._fieldsProto;
        finalDoc.readTime = document.readTime;
        finalDoc.createTime = document.createTime;
        finalDoc.updateTime = document.updateTime;
        lastReceivedDocument = finalDoc.build() as QueryDocumentSnapshot<T>;
        this.push({document: lastReceivedDocument, readTime});
      } else {
        this.push({readTime});
      }
      callback();
>>>>>>> 48ca412a
    });

    this.firestore
      .initializeIfNeeded(tag)
      .then(async () => {
        // `toProto()` might throw an exception. We rely on the behavior of an
        // async function to convert this exception into the rejected Promise we
        // catch below.
        let request = this.toProto(transactionId);

        let streamActive: Deferred<boolean>;
        do {
          streamActive = new Deferred<boolean>();
          const backendStream = await this._firestore.requestStream(
            'runQuery',
            request,
            tag
          );
          backendStream.on('error', err => {
            backendStream.unpipe(stream);

            // If a non-transactional query failed, attempt to restart.
            // Transactional queries are retried via the transaction runner.
            if (!transactionId && !isPermanentRpcError(err, 'runQuery')) {
              logger(
                'Query._stream',
                tag,
                'Query failed with retryable stream error:',
                err
              );
              if (lastReceivedDocument) {
                // Restart the query but use the last document we received as the
                // query cursor. Note that we do not use backoff here. The call to
                // `requestStream()` will backoff should the restart fail before
                // delivering any results.
                request = this.startAfter(lastReceivedDocument).toProto(
                  lastReceivedDocument.readTime
                );
              }
              streamActive.resolve(/* active= */ true);
            } else {
              logger(
                'Query._stream',
                tag,
                'Query failed with stream error:',
                err
              );
              stream.destroy(err);
              streamActive.resolve(/* active= */ false);
            }
          });
          backendStream.on('end', () => {
            streamActive.resolve(/* active= */ false);
          });
          backendStream.resume();
          backendStream.pipe(stream);
        } while (await streamActive.promise);
      })
      .catch(e => stream.destroy(e));

    return stream;
  }

  /**
   * Attaches a listener for QuerySnapshot events.
   *
   * @param {querySnapshotCallback} onNext A callback to be called every time
   * a new [QuerySnapshot]{@link QuerySnapshot} is available.
   * @param {errorCallback=} onError A callback to be called if the listen
   * fails or is cancelled. No further callbacks will occur.
   *
   * @returns {function()} An unsubscribe function that can be called to cancel
   * the snapshot listener.
   *
   * @example
   * let query = firestore.collection('col').where('foo', '==', 'bar');
   *
   * let unsubscribe = query.onSnapshot(querySnapshot => {
   *   console.log(`Received query snapshot of size ${querySnapshot.size}`);
   * }, err => {
   *   console.log(`Encountered error: ${err}`);
   * });
   *
   * // Remove this listener.
   * unsubscribe();
   */
  onSnapshot(
    onNext: (snapshot: firestore.QuerySnapshot<T>) => void,
    onError?: (error: Error) => void
  ): () => void {
    validateFunction('onNext', onNext);
    validateFunction('onError', onError, {optional: true});

    const watch = new QueryWatch(
      this.firestore,
      this,
      this._queryOptions.converter
    );

    return watch.onSnapshot((readTime, size, docs, changes) => {
      onNext(new QuerySnapshot(this, readTime, size, docs, changes));
    }, onError || console.error);
  }

  /**
   * Returns a function that can be used to sort QueryDocumentSnapshots
   * according to the sort criteria of this query.
   *
   * @private
   */
  comparator(): (
    s1: QueryDocumentSnapshot<T>,
    s2: QueryDocumentSnapshot<T>
  ) => number {
    return (doc1, doc2) => {
      // Add implicit sorting by name, using the last specified direction.
      const lastDirection = this._queryOptions.hasFieldOrders()
        ? this._queryOptions.fieldOrders[
            this._queryOptions.fieldOrders.length - 1
          ].direction
        : 'ASCENDING';
      const orderBys = this._queryOptions.fieldOrders.concat(
        new FieldOrder(FieldPath.documentId(), lastDirection)
      );

      for (const orderBy of orderBys) {
        let comp;
        if (FieldPath.documentId().isEqual(orderBy.field)) {
          comp = doc1.ref._path.compareTo(doc2.ref._path);
        } else {
          const v1 = doc1.protoField(orderBy.field);
          const v2 = doc2.protoField(orderBy.field);
          if (v1 === undefined || v2 === undefined) {
            throw new Error(
              'Trying to compare documents on fields that ' +
                "don't exist. Please include the fields you are ordering on " +
                'in your select() call.'
            );
          }
          comp = compare(v1, v2);
        }

        if (comp !== 0) {
          const direction = orderBy.direction === 'ASCENDING' ? 1 : -1;
          return direction * comp;
        }
      }

      return 0;
    };
  }

  /**
   * Applies a custom data converter to this Query, allowing you to use your
   * own custom model objects with Firestore. When you call get() on the
   * returned Query, the provided converter will convert between Firestore
   * data and your custom type U.
   *
   * Using the converter allows you to specify generic type arguments when
   * storing and retrieving objects from Firestore.
   *
   * @example
   * class Post {
   *   constructor(readonly title: string, readonly author: string) {}
   *
   *   toString(): string {
   *     return this.title + ', by ' + this.author;
   *   }
   * }
   *
   * const postConverter = {
   *   toFirestore(post: Post): FirebaseFirestore.DocumentData {
   *     return {title: post.title, author: post.author};
   *   },
   *   fromFirestore(
   *     snapshot: FirebaseFirestore.QueryDocumentSnapshot
   *   ): Post {
   *     const data = snapshot.data();
   *     return new Post(data.title, data.author);
   *   }
   * };
   *
   * const postSnap = await Firestore()
   *   .collection('posts')
   *   .withConverter(postConverter)
   *   .doc().get();
   * const post = postSnap.data();
   * if (post !== undefined) {
   *   post.title; // string
   *   post.toString(); // Should be defined
   *   post.someNonExistentProperty; // TS error
   * }
   *
   * @param {FirestoreDataConverter} converter Converts objects to and from
   * Firestore.
   * @return A Query<U> that uses the provided converter.
   */
  withConverter<U>(converter: firestore.FirestoreDataConverter<U>): Query<U> {
    return new Query<U>(
      this.firestore,
      this._queryOptions.withConverter(converter)
    );
  }
}

/**
 * A CollectionReference object can be used for adding documents, getting
 * document references, and querying for documents (using the methods
 * inherited from [Query]{@link Query}).
 *
 * @class
 * @extends Query
 */
export class CollectionReference<T = firestore.DocumentData> extends Query<T>
  implements firestore.CollectionReference<T> {
  /**
   * @hideconstructor
   *
   * @param firestore The Firestore Database client.
   * @param path The Path of this collection.
   */
  constructor(
    firestore: Firestore,
    path: ResourcePath,
    converter?: firestore.FirestoreDataConverter<T>
  ) {
    super(firestore, QueryOptions.forCollectionQuery(path, converter));
  }

  /**
   * Returns a resource path for this collection.
   * @private
   */
  private get resourcePath(): ResourcePath {
    return this._queryOptions.parentPath.append(
      this._queryOptions.collectionId
    );
  }

  /**
   * The last path element of the referenced collection.
   *
   * @type {string}
   * @name CollectionReference#id
   * @readonly
   *
   * @example
   * let collectionRef = firestore.collection('col/doc/subcollection');
   * console.log(`ID of the subcollection: ${collectionRef.id}`);
   */
  get id(): string {
    return this._queryOptions.collectionId;
  }

  /**
   * A reference to the containing Document if this is a subcollection, else
   * null.
   *
   * @type {DocumentReference|null}
   * @name CollectionReference#parent
   * @readonly
   *
   * @example
   * let collectionRef = firestore.collection('col/doc/subcollection');
   * let documentRef = collectionRef.parent;
   * console.log(`Parent name: ${documentRef.path}`);
   */
<<<<<<< HEAD
  get parent(): DocumentReference<firestore.DocumentData> {
    return new DocumentReference(this.firestore, this._queryOptions.parentPath);
=======
  get parent(): DocumentReference<DocumentData> | null {
    if (this._queryOptions.parentPath.isDocument) {
      return new DocumentReference(
        this.firestore,
        this._queryOptions.parentPath
      );
    }

    return null;
>>>>>>> 48ca412a
  }

  /**
   * A string representing the path of the referenced collection (relative
   * to the root of the database).
   *
   * @type {string}
   * @name CollectionReference#path
   * @readonly
   *
   * @example
   * let collectionRef = firestore.collection('col/doc/subcollection');
   * console.log(`Path of the subcollection: ${collectionRef.path}`);
   */
  get path(): string {
    return this.resourcePath.relativeName;
  }

  /**
   * Retrieves the list of documents in this collection.
   *
   * The document references returned may include references to "missing
   * documents", i.e. document locations that have no document present but
   * which contain subcollections with documents. Attempting to read such a
   * document reference (e.g. via `.get()` or `.onSnapshot()`) will return a
   * `DocumentSnapshot` whose `.exists` property is false.
   *
   * @return {Promise<DocumentReference[]>} The list of documents in this
   * collection.
   *
   * @example
   * let collectionRef = firestore.collection('col');
   *
   * return collectionRef.listDocuments().then(documentRefs => {
   *    return firestore.getAll(documentRefs);
   * }).then(documentSnapshots => {
   *    for (let documentSnapshot of documentSnapshots) {
   *       if (documentSnapshot.exists) {
   *         console.log(`Found document with data: ${documentSnapshot.id}`);
   *       } else {
   *         console.log(`Found missing document: ${documentSnapshot.id}`);
   *       }
   *    }
   * });
   */
  listDocuments(): Promise<Array<DocumentReference<T>>> {
    const tag = requestTag();
    return this.firestore.initializeIfNeeded(tag).then(() => {
      const parentPath = this._queryOptions.parentPath.toQualifiedResourcePath(
        this.firestore.projectId
      );

      const request: api.IListDocumentsRequest = {
        parent: parentPath.formattedName,
        collectionId: this.id,
        showMissing: true,
        // Setting `pageSize` to the maximum allowed value lets the backend cap
        // the page size (currently to 300).
        pageSize: Math.pow(2, 32) - 1,
        mask: {fieldPaths: []},
      };

      return this.firestore
        .request<api.IListDocumentsRequest, api.IDocument[]>(
          'listDocuments',
          request,
          tag
        )
        .then(documents => {
          // Note that the backend already orders these documents by name,
          // so we do not need to manually sort them.
          return documents.map(doc => {
            const path = QualifiedResourcePath.fromSlashSeparatedString(
              doc.name!
            );
            return this.doc(path.id!);
          });
        });
    });
  }

  doc(): DocumentReference<T>;
  doc(documentPath: string): DocumentReference<T>;
  /**
   * Gets a [DocumentReference]{@link DocumentReference} instance that
   * refers to the document at the specified path. If no path is specified, an
   * automatically-generated unique ID will be used for the returned
   * DocumentReference.
   *
   * @param {string=} documentPath A slash-separated path to a document.
   * @returns {DocumentReference} The `DocumentReference`
   * instance.
   *
   * @example
   * let collectionRef = firestore.collection('col');
   * let documentRefWithName = collectionRef.doc('doc');
   * let documentRefWithAutoId = collectionRef.doc();
   * console.log(`Reference with name: ${documentRefWithName.path}`);
   * console.log(`Reference with auto-id: ${documentRefWithAutoId.path}`);
   */
  doc(documentPath?: string): DocumentReference<T> {
    if (arguments.length === 0) {
      documentPath = autoId();
    } else {
      validateResourcePath('documentPath', documentPath!);
    }

    const path = this.resourcePath.append(documentPath!);
    if (!path.isDocument) {
      throw new Error(
        `Value for argument "documentPath" must point to a document, but was "${documentPath}". Your path does not contain an even number of components.`
      );
    }

    return new DocumentReference(
      this.firestore,
      path,
      this._queryOptions.converter
    );
  }

  /**
   * Add a new document to this collection with the specified data, assigning
   * it a document ID automatically.
   *
   * @param {DocumentData} data An Object containing the data for the new
   * document.
   * @returns {Promise.<DocumentReference>} A Promise resolved with a
   * [DocumentReference]{@link DocumentReference} pointing to the
   * newly created document.
   *
   * @example
   * let collectionRef = firestore.collection('col');
   * collectionRef.add({foo: 'bar'}).then(documentReference => {
   *   console.log(`Added document with name: ${documentReference.id}`);
   * });
   */
  add(data: T): Promise<DocumentReference<T>> {
    const firestoreData = this._queryOptions.converter.toFirestore(data);
    validateDocumentData(
      'data',
      firestoreData,
      /*allowDeletes=*/ false,
      this._allowUndefined
    );

    const documentRef = this.doc();
    return documentRef.create(data).then(() => documentRef);
  }

  /**
   * Returns true if this `CollectionReference` is equal to the provided value.
   *
   * @param {*} other The value to compare against.
   * @return {boolean} true if this `CollectionReference` is equal to the
   * provided value.
   */
  isEqual(other: firestore.CollectionReference<T>): boolean {
    return (
      this === other ||
      (other instanceof CollectionReference && super.isEqual(other))
    );
  }

  /**
   * Applies a custom data converter to this CollectionReference, allowing you
   * to use your own custom model objects with Firestore. When you call add() on
   * the returned CollectionReference instance, the provided converter will
   * convert between Firestore data and your custom type U.
   *
   * Using the converter allows you to specify generic type arguments when
   * storing and retrieving objects from Firestore.
   *
   * @example
   * class Post {
   *   constructor(readonly title: string, readonly author: string) {}
   *
   *   toString(): string {
   *     return this.title + ', by ' + this.author;
   *   }
   * }
   *
   * const postConverter = {
   *   toFirestore(post: Post): FirebaseFirestore.DocumentData {
   *     return {title: post.title, author: post.author};
   *   },
   *   fromFirestore(
   *     snapshot: FirebaseFirestore.QueryDocumentSnapshot
   *   ): Post {
   *     const data = snapshot.data();
   *     return new Post(data.title, data.author);
   *   }
   * };
   *
   * const postSnap = await Firestore()
   *   .collection('posts')
   *   .withConverter(postConverter)
   *   .doc().get();
   * const post = postSnap.data();
   * if (post !== undefined) {
   *   post.title; // string
   *   post.toString(); // Should be defined
   *   post.someNonExistentProperty; // TS error
   * }
   *
   * @param {FirestoreDataConverter} converter Converts objects to and from
   * Firestore.
   * @return A CollectionReference<U> that uses the provided converter.
   */
  withConverter<U>(
    converter: firestore.FirestoreDataConverter<U>
  ): CollectionReference<U> {
    return new CollectionReference<U>(
      this.firestore,
      this.resourcePath,
      converter
    );
  }
}

/**
 * Validates the input string as a field order direction.
 *
 * @private
 * @param arg The argument name or argument index (for varargs methods).
 * @param op Order direction to validate.
 * @throws when the direction is invalid
 * @return a validated input value, which may be different from the provided
 * value.
 */
export function validateQueryOrder(
  arg: string,
  op: unknown
): firestore.OrderByDirection | undefined {
  // For backwards compatibility, we support both lower and uppercase values.
  op = typeof op === 'string' ? op.toLowerCase() : op;
  validateEnumValue(arg, op, Object.keys(directionOperators), {optional: true});
  return op as firestore.OrderByDirection | undefined;
}

/**
 * Validates the input string as a field comparison operator.
 *
 * @private
 * @param arg The argument name or argument index (for varargs methods).
 * @param op Field comparison operator to validate.
 * @param fieldValue Value that is used in the filter.
 * @throws when the comparison operation is invalid
 * @return a validated input value, which may be different from the provided
 * value.
 */
export function validateQueryOperator(
  arg: string | number,
  op: unknown,
  fieldValue: unknown
): firestore.WhereFilterOp {
  // For backwards compatibility, we support both `=` and `==` for "equals".
  op = op === '=' ? '==' : op;

  validateEnumValue(arg, op, Object.keys(comparisonOperators));

  if (typeof fieldValue === 'number' && isNaN(fieldValue) && op !== '==') {
    throw new Error(
      'Invalid query. You can only perform equals comparisons on NaN.'
    );
  }

  if (fieldValue === null && op !== '==') {
    throw new Error(
      'Invalid query. You can only perform equals comparisons on Null.'
    );
  }

  return op as firestore.WhereFilterOp;
}

/**
 * Validates that 'value' is a DocumentReference.
 *
 * @private
 * @param arg The argument name or argument index (for varargs methods).
 * @param value The argument to validate.
 * @return the DocumentReference if valid
 */
export function validateDocumentReference(
  arg: string | number,
  value: unknown
): DocumentReference {
  if (!(value instanceof DocumentReference)) {
    throw new Error(invalidArgumentMessage(arg, 'DocumentReference'));
  }
  return value;
}

/**
 * Validates that 'value' can be used as a query value.
 *
 * @private
 * @param arg The argument name or argument index (for varargs methods).
 * @param value The argument to validate.
 * @param allowUndefined Whether to allow nested properties that are `undefined`.
 */
function validateQueryValue(
  arg: string | number,
  value: unknown,
  allowUndefined: boolean
): void {
  validateUserInput(arg, value, 'query constraint', {
    allowDeletes: 'none',
    allowTransforms: false,
    allowUndefined,
  });
}

/**
 * Verifies equality for an array of objects using the `isEqual` interface.
 *
 * @private
 * @param left Array of objects supporting `isEqual`.
 * @param right Array of objects supporting `isEqual`.
 * @return True if arrays are equal.
 */
function isArrayEqual<T extends {isEqual: (t: T) => boolean}>(
  left: T[],
  right: T[]
): boolean {
  if (left.length !== right.length) {
    return false;
  }

  for (let i = 0; i < left.length; ++i) {
    if (!left[i].isEqual(right[i])) {
      return false;
    }
  }

  return true;
}

/**
 * Returns the first non-undefined value or `undefined` if no such value exists.
 * @private
 */
function coalesce<T>(...values: Array<T | undefined>): T | undefined {
  return values.find(value => value !== undefined);
}<|MERGE_RESOLUTION|>--- conflicted
+++ resolved
@@ -39,20 +39,7 @@
 } from './path';
 import {Serializable, Serializer, validateUserInput} from './serializer';
 import {Timestamp} from './timestamp';
-<<<<<<< HEAD
 import {defaultConverter} from './types';
-import {autoId, requestTag, wrapError} from './util';
-=======
-import {
-  defaultConverter,
-  DocumentData,
-  FirestoreDataConverter,
-  OrderByDirection,
-  Precondition,
-  SetOptions,
-  UpdateData,
-  WhereFilterOp,
-} from './types';
 import {
   autoId,
   Deferred,
@@ -60,7 +47,6 @@
   requestTag,
   wrapError,
 } from './util';
->>>>>>> 48ca412a
 import {
   invalidArgumentMessage,
   validateEnumValue,
@@ -1987,11 +1973,18 @@
         : undefined;
     }
 
-    return {
+    const runQueryRequest: api.IRunQueryRequest = {
       parent: parentPath.formattedName,
-      transaction: transactionId,
       structuredQuery,
     };
+
+    if (transactionIdOrReadTime instanceof Uint8Array) {
+      runQueryRequest.transaction = transactionIdOrReadTime;
+    } else if (transactionIdOrReadTime instanceof Timestamp) {
+      runQueryRequest.readTime = transactionIdOrReadTime.toProto().timestampValue;
+    }
+
+    return runQueryRequest;
   }
 
   /**
@@ -2061,16 +2054,7 @@
     structuredQuery.offset = this._queryOptions.offset;
     structuredQuery.select = this._queryOptions.projection;
 
-<<<<<<< HEAD
     return structuredQuery;
-=======
-    if (transactionIdOrReadTime instanceof Uint8Array) {
-      reqOpts.transaction = transactionIdOrReadTime;
-    } else if (transactionIdOrReadTime instanceof Timestamp) {
-      reqOpts.readTime = transactionIdOrReadTime.toProto().timestampValue;
-    }
-    return reqOpts;
->>>>>>> 48ca412a
   }
 
   /**
@@ -2082,7 +2066,8 @@
    */
   _stream(transactionId?: Uint8Array): NodeJS.ReadableStream {
     const tag = requestTag();
-<<<<<<< HEAD
+
+    let lastReceivedDocument: QueryDocumentSnapshot<T> | null = null;
 
     const stream = new Transform({
       objectMode: true,
@@ -2093,7 +2078,7 @@
             proto.document,
             proto.readTime
           );
-          const finalDoc = new DocumentSnapshotBuilder(
+          const finalDoc = new DocumentSnapshotBuilder<T>(
             document.ref.withConverter(this._queryOptions.converter)
           );
           // Recreate the QueryDocumentSnapshot with the DocumentReference
@@ -2102,39 +2087,12 @@
           finalDoc.readTime = document.readTime;
           finalDoc.createTime = document.createTime;
           finalDoc.updateTime = document.updateTime;
-          callback(undefined, {document: finalDoc.build(), readTime});
+          lastReceivedDocument = finalDoc.build() as QueryDocumentSnapshot<T>;
+          callback(undefined, {document: lastReceivedDocument, readTime});
         } else {
           callback(undefined, {readTime});
         }
       },
-=======
-    const self = this;
-
-    let lastReceivedDocument: QueryDocumentSnapshot<T> | null = null;
-
-    const stream = through2.obj(function(this, proto, enc, callback) {
-      const readTime = Timestamp.fromProto(proto.readTime);
-      if (proto.document) {
-        const document = self.firestore.snapshot_(
-          proto.document,
-          proto.readTime
-        );
-        const finalDoc = new DocumentSnapshotBuilder<T>(
-          document.ref.withConverter(self._queryOptions.converter)
-        );
-        // Recreate the QueryDocumentSnapshot with the DocumentReference
-        // containing the original converter.
-        finalDoc.fieldsProto = document._fieldsProto;
-        finalDoc.readTime = document.readTime;
-        finalDoc.createTime = document.createTime;
-        finalDoc.updateTime = document.updateTime;
-        lastReceivedDocument = finalDoc.build() as QueryDocumentSnapshot<T>;
-        this.push({document: lastReceivedDocument, readTime});
-      } else {
-        this.push({readTime});
-      }
-      callback();
->>>>>>> 48ca412a
     });
 
     this.firestore
@@ -2402,11 +2360,7 @@
    * let documentRef = collectionRef.parent;
    * console.log(`Parent name: ${documentRef.path}`);
    */
-<<<<<<< HEAD
-  get parent(): DocumentReference<firestore.DocumentData> {
-    return new DocumentReference(this.firestore, this._queryOptions.parentPath);
-=======
-  get parent(): DocumentReference<DocumentData> | null {
+  get parent(): DocumentReference<firestore.DocumentData> | null {
     if (this._queryOptions.parentPath.isDocument) {
       return new DocumentReference(
         this.firestore,
@@ -2415,7 +2369,6 @@
     }
 
     return null;
->>>>>>> 48ca412a
   }
 
   /**
